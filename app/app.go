--- conflicted
+++ resolved
@@ -665,11 +665,7 @@
 		capabilitytypes.ModuleName,
 		authtypes.ModuleName,
 		banktypes.ModuleName,
-<<<<<<< HEAD
-		rewardsmoduletypes.ModuleName,
-=======
 		rewardsmoduletypes.ModuleName, // rewards needs to run before distribution to fill the validator rewards pool
->>>>>>> ef2a38f7
 		distrtypes.ModuleName,
 		stakingtypes.ModuleName,
 		slashingtypes.ModuleName,
