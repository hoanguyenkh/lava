--- conflicted
+++ resolved
@@ -72,39 +72,6 @@
 	cdc      codec.BinaryCodec
 	prefix   string
 	tstore   TimerStore
-<<<<<<< HEAD
-=======
-}
-
-const (
-	ASCII_MIN = 32  // min visible ascii
-	ASCII_MAX = 126 // max visible ascii
-	ASCII_DEL = 127 // ascii for DEL
-)
-
-// sanitizeIdnex checks that a string contains only visible ascii characters
-// (i.e. Ascii 32-126), and appends a (ascii) DEL to the index; this ensures
-// that an index can never be a prefix of another index.
-func sanitizeIndex(index string) (string, error) {
-	for i := 0; i < len(index); i++ {
-		if index[i] < ASCII_MIN || index[i] > ASCII_MAX {
-			return index, types.ErrInvalidIndex
-		}
-	}
-	return index + string([]byte{ASCII_DEL}), nil
-}
-
-// desantizeIndex reverts the effect of sanitizeIndex - removes the trailing
-// (ascii) DEL terminator.
-func desanitizeIndex(safeIndex string) string {
-	return safeIndex[0 : len(safeIndex)-1]
-}
-
-func (fs *FixationStore) assertSanitizedIndex(safeIndex string) {
-	if []byte(safeIndex)[len(safeIndex)-1] != ASCII_DEL {
-		panic("Fixation: prefix " + fs.prefix + ": unsanitized safeIndex: " + safeIndex)
-	}
->>>>>>> dbea6bf9
 }
 
 func (fs *FixationStore) getStore(ctx sdk.Context, index string) *prefix.Store {
@@ -129,11 +96,7 @@
 	block uint64,
 	entryData codec.ProtoMarshaler,
 ) error {
-<<<<<<< HEAD
-	safeIndex, err := types.SanitizeIndex(index)
-=======
-	safeIndex, err := sanitizeIndex(index)
->>>>>>> dbea6bf9
+	safeIndex, err := types.SanitizeIndex(index)
 	if err != nil {
 		details := map[string]string{"index": index}
 		return utils.LavaError(ctx, ctx.Logger(), "AppendEntry_invalid_index", details, "invalid non-ascii entry")
@@ -301,15 +264,9 @@
 	return types.Entry{}, false
 }
 
-<<<<<<< HEAD
-// FindEntry returns the entry with index and block without changing the refcount
-func (fs *FixationStore) FindEntry(ctx sdk.Context, index string, block uint64, entryData codec.ProtoMarshaler) bool {
-	safeIndex, err := types.SanitizeIndex(index)
-=======
 // FindEntry returns the entry by index and block without changing the refcount
 func (fs *FixationStore) FindEntry(ctx sdk.Context, index string, block uint64, entryData codec.ProtoMarshaler) bool {
-	safeIndex, err := sanitizeIndex(index)
->>>>>>> dbea6bf9
+	safeIndex, err := types.SanitizeIndex(index)
 	if err != nil {
 		details := map[string]string{"index": index}
 		utils.LavaError(ctx, ctx.Logger(), "FindEntry_invalid_index", details, "invalid non-ascii entry")
@@ -325,15 +282,9 @@
 	return true
 }
 
-<<<<<<< HEAD
-// GetEntry returns the latest entry with index and increments the refcount
-func (fs *FixationStore) GetEntry(ctx sdk.Context, index string, entryData codec.ProtoMarshaler) bool {
-	safeIndex, err := types.SanitizeIndex(index)
-=======
 // GetEntry returns the latest entry by index and increments the refcount
 func (fs *FixationStore) GetEntry(ctx sdk.Context, index string, entryData codec.ProtoMarshaler) bool {
-	safeIndex, err := sanitizeIndex(index)
->>>>>>> dbea6bf9
+	safeIndex, err := types.SanitizeIndex(index)
 	if err != nil {
 		details := map[string]string{"index": index}
 		utils.LavaError(ctx, ctx.Logger(), "GetEntry_invalid_index", details, "invalid non-ascii entry")
@@ -373,11 +324,7 @@
 
 // PutEntry finds the entry by index and block and decrements the refcount
 func (fs *FixationStore) PutEntry(ctx sdk.Context, index string, block uint64) {
-<<<<<<< HEAD
-	safeIndex, err := types.SanitizeIndex(index)
-=======
-	safeIndex, err := sanitizeIndex(index)
->>>>>>> dbea6bf9
+	safeIndex, err := types.SanitizeIndex(index)
 	if err != nil {
 		panic("PutEntry with non-ascii index: " + index)
 	}
