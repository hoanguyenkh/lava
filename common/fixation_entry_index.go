package common

import (
	"github.com/cosmos/cosmos-sdk/store/prefix"
	sdk "github.com/cosmos/cosmos-sdk/types"
	"github.com/lavanet/lava/common/types"
	"github.com/lavanet/lava/utils"
)

// FixationStore manages lists of entries with versions in the store.
// (See also documentation in common/fixation_entry.go)
//
// EntryIndex tracks the indices of every Entry stored in the FixationStore
// (one index regardless of Entry version count). Its goal is to be able to
// efficiently retrieve a list of all Entry indices that are stored. (Without
// it, we would need to iterate through all the Entries *including* all their
// versions - which may be wasteful).
//
// EntryIndex objects are stored with a distinct prefix to avoid confusion
// when iterating over Entries. See example in `x/common/fixation_entry.go`.

func (fs *FixationStore) getEntryIndexStore(ctx sdk.Context) *prefix.Store {
	store := prefix.NewStore(
		ctx.KVStore(fs.storeKey),
		types.KeyPrefix(fs.createEntryIndexStoreKey()))
	return &store
}

// setEntryIndex stores an Entry index in the store
func (fs FixationStore) setEntryIndex(ctx sdk.Context, safeIndex string) {
	fs.assertSanitizedIndex(safeIndex)
	store := fs.getEntryIndexStore(ctx)
	appendedValue := []byte(safeIndex) // convert the index value to a byte array
	store.Set(types.KeyPrefix(types.EntryIndexKey+fs.prefix+safeIndex), appendedValue)
}

// removeEntryIndex removes an Entry index from the store
func (fs FixationStore) removeEntryIndex(ctx sdk.Context, safeIndex string) {
	fs.assertSanitizedIndex(safeIndex)
	store := fs.getEntryIndexStore(ctx)
	store.Delete(types.KeyPrefix(fs.createEntryIndexKey(safeIndex)))
}

<<<<<<< HEAD
// GetAllEntryIndices returns all Entry indices
func (fs FixationStore) GetAllEntryIndices(ctx sdk.Context) []string {
=======
// GetAllEntryIndexWithPrefix returns all Entry indices with a given prefix
func (fs FixationStore) GetAllEntryIndicesWithPrefix(ctx sdk.Context, prefix string) []string {
>>>>>>> 2d596d2e
	store := fs.getEntryIndexStore(ctx)
	entryPrefix := types.KeyPrefix(fs.createEntryIndexKey(prefix))
	iterator := sdk.KVStorePrefixIterator(store, entryPrefix)
	defer iterator.Close()

	// iterate over the store's values and save the indices in a list
	indexList := []string{}
	for ; iterator.Valid(); iterator.Next() {
		safeIndex := string(iterator.Value())
		fs.assertSanitizedIndex(safeIndex)
		indexList = append(indexList, desanitizeIndex(safeIndex))
	}

	return indexList
}

<<<<<<< HEAD
// GetAllEntryVersions returns a list of all versions (blocks) of an entry.
// If stale == true, then the output will include stale versions (for testing).
func (fs *FixationStore) GetAllEntryVersions(ctx sdk.Context, index string, stale bool) (blocks []uint64) {
	safeIndex, err := sanitizeIndex(index)
	if err != nil {
		details := map[string]string{"index": index}
		utils.LavaError(ctx, ctx.Logger(), "GetAllEntryVersions", details, "invalid non-ascii entry")
		return nil
	}

	store := fs.getStore(ctx, safeIndex)

	iterator := sdk.KVStorePrefixIterator(store, []byte{})
	defer iterator.Close()

	for ; iterator.Valid(); iterator.Next() {
		var entry types.Entry
		fs.cdc.MustUnmarshal(iterator.Value(), &entry)
		if !stale && entry.IsStale(ctx) {
			continue
		}
		blocks = append(blocks, entry.Block)
	}

	return blocks
=======
// GetAllEntryIndex returns all Entry indices
func (fs FixationStore) GetAllEntryIndices(ctx sdk.Context) []string {
	return fs.GetAllEntryIndicesWithPrefix(ctx, "")
>>>>>>> 2d596d2e
}

func (fs FixationStore) createEntryIndexStoreKey() string {
	return types.EntryIndexKey + fs.prefix
}

func (fs FixationStore) createEntryIndexKey(safeIndex string) string {
	return types.EntryIndexKey + fs.prefix + safeIndex
}<|MERGE_RESOLUTION|>--- conflicted
+++ resolved
@@ -41,13 +41,8 @@
 	store.Delete(types.KeyPrefix(fs.createEntryIndexKey(safeIndex)))
 }
 
-<<<<<<< HEAD
-// GetAllEntryIndices returns all Entry indices
-func (fs FixationStore) GetAllEntryIndices(ctx sdk.Context) []string {
-=======
 // GetAllEntryIndexWithPrefix returns all Entry indices with a given prefix
 func (fs FixationStore) GetAllEntryIndicesWithPrefix(ctx sdk.Context, prefix string) []string {
->>>>>>> 2d596d2e
 	store := fs.getEntryIndexStore(ctx)
 	entryPrefix := types.KeyPrefix(fs.createEntryIndexKey(prefix))
 	iterator := sdk.KVStorePrefixIterator(store, entryPrefix)
@@ -64,7 +59,11 @@
 	return indexList
 }
 
-<<<<<<< HEAD
+// GetAllEntryIndices returns all Entry indices
+func (fs FixationStore) GetAllEntryIndices(ctx sdk.Context) []string {
+	return fs.GetAllEntryIndicesWithPrefix(ctx, "")
+}
+
 // GetAllEntryVersions returns a list of all versions (blocks) of an entry.
 // If stale == true, then the output will include stale versions (for testing).
 func (fs *FixationStore) GetAllEntryVersions(ctx sdk.Context, index string, stale bool) (blocks []uint64) {
@@ -90,11 +89,6 @@
 	}
 
 	return blocks
-=======
-// GetAllEntryIndex returns all Entry indices
-func (fs FixationStore) GetAllEntryIndices(ctx sdk.Context) []string {
-	return fs.GetAllEntryIndicesWithPrefix(ctx, "")
->>>>>>> 2d596d2e
 }
 
 func (fs FixationStore) createEntryIndexStoreKey() string {
