--- conflicted
+++ resolved
@@ -79,11 +79,7 @@
 				require.NotNil(t, err, what)
 			}
 		case "find":
-<<<<<<< HEAD
 			found := fs[play.store].FindEntry(ctx, play.index, block, &dummy)
-=======
-			found := vs[play.store].FindEntry(ctx, play.index, block, &dummy)
->>>>>>> d6dd005b
 			if !play.fail {
 				require.True(t, found, what)
 				require.Equal(t, dummy, coins[play.coin], what)
@@ -91,11 +87,7 @@
 				require.False(t, found, what)
 			}
 		case "get":
-<<<<<<< HEAD
 			found := fs[play.store].GetEntry(ctx, play.index, &dummy)
-=======
-			found := vs[play.store].GetEntry(ctx, play.index, &dummy)
->>>>>>> d6dd005b
 			if !play.fail {
 				require.True(t, found, what)
 				require.Equal(t, dummy, coins[play.coin], what)
@@ -103,18 +95,14 @@
 				require.False(t, found, what)
 			}
 		case "put":
-<<<<<<< HEAD
 			fs[play.store].PutEntry(ctx, play.index, block)
-=======
-			vs[play.store].PutEntry(ctx, play.index, block)
->>>>>>> d6dd005b
 		case "block":
 			ctx = ctx.WithBlockHeight(ctx.BlockHeight() + play.count)
 		case "getall":
 			indexList := fs[play.store].GetAllEntryIndices(ctx)
 			require.Equal(t, int(play.count), len(indexList), what)
 		case "getallprefix":
-			indexList := vs[play.store].GetAllEntryIndicesWithPrefix(ctx, index)
+			indexList := fs[play.store].GetAllEntryIndicesWithPrefix(ctx, index)
 			require.Equal(t, int(play.count), len(indexList), what)
 		}
 	}
@@ -294,16 +282,13 @@
 		{ op: "find", name: "no entry", count: block0-int64(5), fail: true },
 	}
 
-<<<<<<< HEAD
 	testWithFixationTemplate(t, playbook, 3, 1)
-=======
-	testWithTemplate(t, playbook, 3, 1)
 }
 
 func TestGetAllEntries(t *testing.T) {
 	block0 := int64(10)
 
-	playbook := []template{
+	playbook := []fixationTemplate{
 		{ op: "append", name: "entry #1", index: "prefix1_a", count: block0, coin: 0 },
 		{ op: "append", name: "entry #1", index: "prefix1_b", count: block0, coin: 1 },
 		{ op: "append", name: "entry #1", index: "prefix1_c", count: block0, coin: 2 },
@@ -317,6 +302,5 @@
 		{ op: "getallprefix", name: "to check indices with prefix3", index: "prefix3", count: 1 },
 	}
 
-	testWithTemplate(t, playbook, 6, 1)
->>>>>>> d6dd005b
+	testWithFixationTemplate(t, playbook, 6, 1)
 }