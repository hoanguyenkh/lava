{
    "proposal": {
        "title": "Add plan proposal: Premium",
        "description": "A proposal for a new plan for a premium user",
        "plans": [
            {
                "index": "premium",
                "description": "Plan for the premium Lava user",
                "type": "rpc",
                "price": {
                    "denom": "ulava",
                    "amount": "600000000000"
                },
                "annual_discount_percentage": 0,
                "allow_overuse": false,
                "overuse_rate": 0,
                "plan_policy": {
<<<<<<< HEAD
                    "geolocation_profile": "65535",
                    "total_cu_limit": "9223372036854775807",
                    "epoch_cu_limit": "9223372036854775807",
                    "max_providers_to_pair": "14",
                    "chain_policies": [
                    ]
=======
                    "geolocation_profile": "GL",
                    "total_cu_limit": 9223372036854775807,
                    "epoch_cu_limit": 9223372036854775807,
                    "max_providers_to_pair": 14
>>>>>>> 1f87a0f5
                }
            }
        ]
    },
    "deposit": "10000000ulava"
}<|MERGE_RESOLUTION|>--- conflicted
+++ resolved
@@ -1,36 +1,27 @@
-{
-    "proposal": {
-        "title": "Add plan proposal: Premium",
-        "description": "A proposal for a new plan for a premium user",
-        "plans": [
-            {
-                "index": "premium",
-                "description": "Plan for the premium Lava user",
-                "type": "rpc",
-                "price": {
-                    "denom": "ulava",
-                    "amount": "600000000000"
-                },
-                "annual_discount_percentage": 0,
-                "allow_overuse": false,
-                "overuse_rate": 0,
-                "plan_policy": {
-<<<<<<< HEAD
-                    "geolocation_profile": "65535",
-                    "total_cu_limit": "9223372036854775807",
-                    "epoch_cu_limit": "9223372036854775807",
-                    "max_providers_to_pair": "14",
-                    "chain_policies": [
-                    ]
-=======
-                    "geolocation_profile": "GL",
-                    "total_cu_limit": 9223372036854775807,
-                    "epoch_cu_limit": 9223372036854775807,
-                    "max_providers_to_pair": 14
->>>>>>> 1f87a0f5
-                }
-            }
-        ]
-    },
-    "deposit": "10000000ulava"
+{
+    "proposal": {
+        "title": "Add plan proposal: Premium",
+        "description": "A proposal for a new plan for a premium user",
+        "plans": [
+            {
+                "index": "premium",
+                "description": "Plan for the premium Lava user",
+                "type": "rpc",
+                "price": {
+                    "denom": "ulava",
+                    "amount": "600000000000"
+                },
+                "annual_discount_percentage": 0,
+                "allow_overuse": false,
+                "overuse_rate": 0,
+                "plan_policy": {
+                    "geolocation_profile": "GL",
+                    "total_cu_limit": 9223372036854775807,
+                    "epoch_cu_limit": 9223372036854775807,
+                    "max_providers_to_pair": 14
+                }
+            }
+        ]
+    },
+    "deposit": "10000000ulava"
 }