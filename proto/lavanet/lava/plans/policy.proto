--- conflicted
+++ resolved
@@ -19,16 +19,6 @@
 }
 
 message ChainPolicy {
-<<<<<<< HEAD
-    string chain_id = 1 [(gogoproto.moretags) = "mapstructure:\"chain_id\"", (gogoproto.jsontag) = "chain_id"];
-    repeated string apis = 2 [(gogoproto.moretags) = "mapstructure:\"apis\"", (gogoproto.jsontag) = "apis"];
-    repeated  ChainRequirement requirements = 3 [(gogoproto.nullable) = false,  (gogoproto.moretags) = "mapstructure:\"requirements\"", (gogoproto.jsontag) = "requirements"];
-}
-
-message ChainRequirement {
-    lavanet.lava.spec.CollectionData collection  = 1 [(gogoproto.nullable) = false,  (gogoproto.moretags) = "mapstructure:\"collection\"", (gogoproto.jsontag) = "collection"];
-    repeated string extensions = 2 [(gogoproto.moretags) = "mapstructure:\"extensions\"", (gogoproto.jsontag) = "extensions"];
-=======
     string chain_id = 1 [(gogoproto.jsontag) = "chain_id"];
     repeated string apis = 2 [(gogoproto.jsontag) = "apis"];
     repeated ChainRequirement requirements = 3 [(gogoproto.nullable) = false, (gogoproto.jsontag) = "requirements"];
@@ -38,7 +28,6 @@
     lavanet.lava.spec.CollectionData collection  = 1 [(gogoproto.nullable) = false, (gogoproto.jsontag) = "collection"];
     repeated string extensions = 2 [(gogoproto.jsontag) = "extensions"];
     bool mixed = 3 [(gogoproto.jsontag) = "mixed"];
->>>>>>> bac0cc15
 }
 
 // the enum below determines the pairing algorithm's behaviour with the selected providers feature
