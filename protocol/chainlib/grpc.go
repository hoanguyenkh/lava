package chainlib

import (
	"bytes"
	"context"
	"errors"
	"fmt"
	"io"
	"net/http"
	"strings"
	"time"

	dyncodec "github.com/lavanet/lava/protocol/chainlib/grpcproxy/dyncodec"
	"github.com/lavanet/lava/protocol/parser"

	"github.com/gogo/protobuf/jsonpb"
	"github.com/lavanet/lava/protocol/chainlib/grpcproxy"

	"google.golang.org/grpc"
	"google.golang.org/grpc/metadata"

	"github.com/fullstorydev/grpcurl"
	"github.com/golang/protobuf/proto"
	"github.com/jhump/protoreflect/desc"
	"github.com/jhump/protoreflect/dynamic"
	"github.com/jhump/protoreflect/grpcreflect"
	"github.com/lavanet/lava/protocol/chainlib/chainproxy"
	"github.com/lavanet/lava/protocol/chainlib/chainproxy/rpcInterfaceMessages"
	"github.com/lavanet/lava/protocol/chainlib/chainproxy/rpcclient"
	"github.com/lavanet/lava/protocol/common"
	"github.com/lavanet/lava/protocol/lavasession"
	"github.com/lavanet/lava/protocol/metrics"
	"github.com/lavanet/lava/utils"
	pairingtypes "github.com/lavanet/lava/x/pairing/types"
	spectypes "github.com/lavanet/lava/x/spec/types"
	reflectionpbo "google.golang.org/grpc/reflection/grpc_reflection_v1alpha"
)

type GrpcChainParser struct {
	BaseChainParser

	registry *dyncodec.Registry
	codec    *dyncodec.Codec
}

// NewGrpcChainParser creates a new instance of GrpcChainParser
func NewGrpcChainParser() (chainParser *GrpcChainParser, err error) {
	return &GrpcChainParser{}, nil
}

<<<<<<< HEAD
func (apip *GrpcChainParser) CraftMessage(parsing *spectypes.Parsing, craftData *CraftData) (ChainMessageForSend, error) {
=======
func (apip *GrpcChainParser) setupForConsumer(relayer grpcproxy.ProxyCallBack) {
	apip.registry = dyncodec.NewRegistry(dyncodec.NewRelayerRemote(relayer))
	apip.codec = dyncodec.NewCodec(apip.registry)
}

func (apip *GrpcChainParser) setupForProvider(grpcEndpoint string) error {
	remote, err := dyncodec.NewGRPCReflectionProtoFileRegistry(grpcEndpoint)
	if err != nil {
		return err
	}
	apip.registry = dyncodec.NewRegistry(remote)
	apip.codec = dyncodec.NewCodec(apip.registry)
	return nil
}

func (apip *GrpcChainParser) CraftMessage(serviceApi spectypes.ServiceApi, craftData *CraftData) (ChainMessageForSend, error) {
>>>>>>> 181c4eb2
	if craftData != nil {
		return apip.ParseMsg(craftData.Path, craftData.Data, craftData.ConnectionType, nil)
	}
	apiCollection, err := apip.getApiCollection(craftData.ConnectionType)
	if err != nil {
		return nil, err
	}
	grpcMessage := &rpcInterfaceMessages.GrpcMessage{
		Msg:  nil,
		Path: parsing.Api.GetName(),
	}
	return apip.newChainMessage(parsing.Api, spectypes.NOT_APPLICABLE, grpcMessage, apiCollection), nil
}

// ParseMsg parses message data into chain message object
func (apip *GrpcChainParser) ParseMsg(url string, data []byte, connectionType string, metadata []pairingtypes.Metadata) (ChainMessage, error) {
	// Guard that the GrpcChainParser instance exists
	if apip == nil {
		return nil, errors.New("GrpcChainParser not defined")
	}

	// Check API is supported and save it in nodeMsg.
	serviceApi, err := apip.getSupportedApi(url, connectionType)
	if err != nil {
		return nil, utils.LavaFormatError("failed to getSupportedApi gRPC", err)
	}

	// Construct grpcMessage
	grpcMessage := rpcInterfaceMessages.GrpcMessage{
		Msg:      data,
		Path:     url,
		Codec:    apip.codec,
		Registry: apip.registry,
		Header:   metadata,
	}

	// // Fetch requested block, it is used for data reliability
	// // Extract default block parser
	blockParser := serviceApi.BlockParsing
	requestedBlock, err := parser.ParseBlockFromParams(grpcMessage, blockParser)
	if err != nil {
		return nil, utils.LavaFormatError("ParseBlockFromParams failed parsing block", err, utils.Attribute{Key: "chain", Value: apip.spec.Name}, utils.Attribute{Key: "blockParsing", Value: serviceApi.BlockParsing})
	}

<<<<<<< HEAD
	apiCollection, err := apip.getApiCollection(connectionType)
	if err != nil {
		return nil, utils.LavaFormatError("failed to getApiCollection gRPC", err)
	}

	nodeMsg := apip.newChainMessage(serviceApi, spectypes.NOT_APPLICABLE, &grpcMessage, apiCollection)
=======
	nodeMsg := apip.newChainMessage(serviceApi, apiInterface, requestedBlock, &grpcMessage)
>>>>>>> 181c4eb2
	return nodeMsg, nil
}

func (*GrpcChainParser) newChainMessage(api *spectypes.Api, requestedBlock int64, grpcMessage *rpcInterfaceMessages.GrpcMessage, apiCollection *spectypes.ApiCollection) *parsedMessage {
	nodeMsg := &parsedMessage{
		api:            api,
		msg:            grpcMessage, // setting the grpc message as a pointer so we can set descriptors for parsing
		requestedBlock: requestedBlock,
		apiCollection:  apiCollection,
	}
	return nodeMsg
}

// SetSpec sets the spec for the GrpcChainParser
func (apip *GrpcChainParser) SetSpec(spec spectypes.Spec) {
	// Guard that the GrpcChainParser instance exists
	if apip == nil {
		return
	}

	// Add a read-write lock to ensure thread safety
	apip.rwLock.Lock()
	defer apip.rwLock.Unlock()

	// extract server and tagged apis from spec
	serverApis, taggedApis, apiCollections := getServiceApis(spec, spectypes.APIInterfaceGrpc)
	apip.BaseChainParser.Construct(spec, taggedApis, serverApis, apiCollections)
}

// DataReliabilityParams returns data reliability params from spec (spec.enabled and spec.dataReliabilityThreshold)
func (apip *GrpcChainParser) DataReliabilityParams() (enabled bool, dataReliabilityThreshold uint32) {
	// Guard that the GrpcChainParser instance exists
	if apip == nil {
		return false, 0
	}

	// Acquire read lock
	apip.rwLock.RLock()
	defer apip.rwLock.RUnlock()

	// Return enabled and data reliability threshold from spec
	return apip.spec.Enabled, apip.spec.GetReliabilityThreshold()
}

// ChainBlockStats returns block stats from spec
// (spec.AllowedBlockLagForQosSync, spec.AverageBlockTime, spec.BlockDistanceForFinalizedData)
func (apip *GrpcChainParser) ChainBlockStats() (allowedBlockLagForQosSync int64, averageBlockTime time.Duration, blockDistanceForFinalizedData uint32, blocksInFinalizationProof uint32) {
	// Guard that the GrpcChainParser instance exists
	if apip == nil {
		return 0, 0, 0, 0
	}

	// Acquire read lock
	apip.rwLock.RLock()
	defer apip.rwLock.RUnlock()

	// Convert average block time from int64 -> time.Duration
	averageBlockTime = time.Duration(apip.spec.AverageBlockTime) * time.Millisecond

	// Return allowedBlockLagForQosSync, averageBlockTime, blockDistanceForFinalizedData from spec
	return apip.spec.AllowedBlockLagForQosSync, averageBlockTime, apip.spec.BlockDistanceForFinalizedData, apip.spec.BlocksInFinalizationProof
}

type GrpcChainListener struct {
	endpoint    *lavasession.RPCEndpoint
	relaySender RelaySender
	logger      *metrics.RPCConsumerLogs
	chainParser *GrpcChainParser
}

func NewGrpcChainListener(
	ctx context.Context,
	listenEndpoint *lavasession.RPCEndpoint,
	relaySender RelaySender,
	rpcConsumerLogs *metrics.RPCConsumerLogs,
	chainParser ChainParser) (chainListener *GrpcChainListener) {
	// Create a new instance of GrpcChainListener
	chainListener = &GrpcChainListener{
		listenEndpoint,
		relaySender,
		rpcConsumerLogs,
		chainParser.(*GrpcChainParser),
	}
	return chainListener
}

// Serve http server for GrpcChainListener
func (apil *GrpcChainListener) Serve(ctx context.Context) {
	// Guard that the GrpcChainListener instance exists
	if apil == nil {
		return
	}

	utils.LavaFormatInfo("gRPC PortalStart")

	lis := GetListenerWithRetryGrpc("tcp", apil.endpoint.NetworkAddress)
	apiInterface := apil.endpoint.ApiInterface
	sendRelayCallback := func(ctx context.Context, method string, reqBody []byte) ([]byte, metadata.MD, error) {
		ctx = utils.WithUniqueIdentifier(ctx, utils.GenerateUniqueIdentifier())
		msgSeed := apil.logger.GetMessageSeed()
		metadataValues, _ := metadata.FromIncomingContext(ctx)
		grpcHeaders := convertToMetadataMapOfSlices(metadataValues)
		utils.LavaFormatInfo("GRPC Got Relay ", utils.Attribute{Key: "GUID", Value: ctx}, utils.Attribute{Key: "method", Value: method})
		var relayReply *pairingtypes.RelayReply
		metricsData := metrics.NewRelayAnalytics("NoDappID", apil.endpoint.ChainID, apiInterface)
		relayReply, _, err := apil.relaySender.SendRelay(ctx, method, string(reqBody), "", "NoDappID", metricsData, grpcHeaders)
		go apil.logger.AddMetricForGrpc(metricsData, err, &metadataValues)

		if err != nil {
			errMasking := apil.logger.GetUniqueGuidResponseForError(err, msgSeed)
			apil.logger.LogRequestAndResponse("http in/out", true, method, string(reqBody), "", errMasking, msgSeed, err)
			return nil, nil, utils.LavaFormatError("Failed to SendRelay", fmt.Errorf(errMasking))
		}
		apil.logger.LogRequestAndResponse("http in/out", false, method, string(reqBody), "", "", msgSeed, nil)
		return relayReply.Data, convertRelayMetaDataToMDMetaData(relayReply.Metadata), nil
	}

	_, httpServer, err := grpcproxy.NewGRPCProxy(sendRelayCallback)
	if err != nil {
		utils.LavaFormatFatal("provider failure RegisterServer", err, utils.Attribute{Key: "listenAddr", Value: apil.endpoint.NetworkAddress})
	}

	// setup chain parser
	apil.chainParser.setupForConsumer(sendRelayCallback)

	utils.LavaFormatInfo("Server listening", utils.Attribute{Key: "Address", Value: lis.Addr()})

	if err := httpServer.Serve(lis); !errors.Is(err, http.ErrServerClosed) {
		utils.LavaFormatFatal("Portal failed to serve", err, utils.Attribute{Key: "Address", Value: lis.Addr()}, utils.Attribute{Key: "ChainID", Value: apil.endpoint.ChainID})
	}
}

type GrpcChainProxy struct {
	BaseChainProxy
	conn *chainproxy.GRPCConnector
}

func NewGrpcChainProxy(ctx context.Context, nConns uint, rpcProviderEndpoint *lavasession.RPCProviderEndpoint, averageBlockTime time.Duration, parser ChainParser) (ChainProxy, error) {
	if len(rpcProviderEndpoint.NodeUrls) == 0 {
		return nil, utils.LavaFormatError("rpcProviderEndpoint.NodeUrl list is empty missing node url", nil, utils.Attribute{Key: "chainID", Value: rpcProviderEndpoint.ChainID}, utils.Attribute{Key: "ApiInterface", Value: rpcProviderEndpoint.ApiInterface})
	}
	cp := &GrpcChainProxy{
		BaseChainProxy: BaseChainProxy{averageBlockTime: averageBlockTime},
	}
	nodeUrl := rpcProviderEndpoint.NodeUrls[0]
	nodeUrl.Url = strings.TrimSuffix(nodeUrl.Url, "/") // remove suffix if exists
	conn, err := chainproxy.NewGRPCConnector(ctx, nConns, nodeUrl)
	if err != nil {
		return nil, err
	}
	cp.conn = conn
	if cp.conn == nil {
		return nil, utils.LavaFormatError("g_conn == nil", nil)
	}

	err = parser.(*GrpcChainParser).setupForProvider(nodeUrl.Url)
	if err != nil {
		return nil, fmt.Errorf("grpc chain proxy: failed to setup parser: %w", err)
	}
	return cp, nil
}

func (cp *GrpcChainProxy) SendNodeMsg(ctx context.Context, ch chan interface{}, chainMessage ChainMessageForSend) (relayReply *pairingtypes.RelayReply, subscriptionID string, relayReplyServer *rpcclient.ClientSubscription, err error) {
	if ch != nil {
		return nil, "", nil, utils.LavaFormatError("Subscribe is not allowed on grpc", nil, utils.Attribute{Key: "GUID", Value: ctx})
	}
	conn, err := cp.conn.GetRpc(ctx, true)
	if err != nil {
		return nil, "", nil, utils.LavaFormatError("grpc get connection failed ", err, utils.Attribute{Key: "GUID", Value: ctx})
	}
	defer cp.conn.ReturnRpc(conn)

	rpcInputMessage := chainMessage.GetRPCMessage()
	nodeMessage, ok := rpcInputMessage.(*rpcInterfaceMessages.GrpcMessage)
	if !ok {
		return nil, "", nil, utils.LavaFormatError("invalid message type in grpc failed to cast RPCInput from chainMessage", nil, utils.Attribute{Key: "GUID", Value: ctx}, utils.Attribute{Key: "rpcMessage", Value: rpcInputMessage})
	}
<<<<<<< HEAD
	relayTimeout := common.LocalNodeTimePerCu(chainMessage.GetApi().ComputeUnits)
=======
	if len(nodeMessage.Header) > 0 {
		metadataMap := make(map[string]string)
		for _, metaData := range nodeMessage.Header {
			metadataMap[metaData.Name] = metaData.Value
		}
		md := metadata.New(metadataMap)
		ctx = metadata.NewOutgoingContext(ctx, md)
	}

	relayTimeout := common.LocalNodeTimePerCu(chainMessage.GetServiceApi().ComputeUnits)
>>>>>>> 181c4eb2
	// check if this API is hanging (waiting for block confirmation)
	if chainMessage.GetApi().Category.HangingApi {
		relayTimeout += cp.averageBlockTime
	}
	connectCtx, cancel := cp.NodeUrl.LowerContextTimeout(ctx, relayTimeout)
	defer cancel()

	// TODO: improve functionality, this is reading descriptors every send
	// improvement would be caching the descriptors, instead of fetching them.
	cl := grpcreflect.NewClient(ctx, reflectionpbo.NewServerReflectionClient(conn))
	descriptorSource := rpcInterfaceMessages.DescriptorSourceFromServer(cl)
	svc, methodName := rpcInterfaceMessages.ParseSymbol(nodeMessage.Path)
	var descriptor desc.Descriptor
	if descriptor, err = descriptorSource.FindSymbol(svc); err != nil {
		return nil, "", nil, utils.LavaFormatError("descriptorSource.FindSymbol", err, utils.Attribute{Key: "GUID", Value: ctx})
	}

	serviceDescriptor, ok := descriptor.(*desc.ServiceDescriptor)
	if !ok {
		return nil, "", nil, utils.LavaFormatError("serviceDescriptor, ok := descriptor.(*desc.ServiceDescriptor)", err, utils.Attribute{Key: "GUID", Value: ctx}, utils.Attribute{Key: "descriptor", Value: descriptor})
	}
	methodDescriptor := serviceDescriptor.FindMethodByName(methodName)
	if methodDescriptor == nil {
		return nil, "", nil, utils.LavaFormatError("serviceDescriptor.FindMethodByName returned nil", err, utils.Attribute{Key: "GUID", Value: ctx}, utils.Attribute{Key: "methodName", Value: methodName})
	}
	msgFactory := dynamic.NewMessageFactoryWithDefaults()

	var reader io.Reader
	msg := msgFactory.NewMessage(methodDescriptor.GetInputType())
	formatMessage := false
	if len(nodeMessage.Msg) > 0 {
		// guess if json or binary
		if nodeMessage.Msg[0] != '{' && nodeMessage.Msg[0] != '[' {
			msgLocal := msgFactory.NewMessage(methodDescriptor.GetInputType())
			err = proto.Unmarshal(nodeMessage.Msg, msgLocal)
			if err != nil {
				return nil, "", nil, err
			}
			jsonBytes, err := marshalJSON(msgLocal)
			if err != nil {
				return nil, "", nil, err
			}
			reader = bytes.NewReader(jsonBytes)
		} else {
			reader = bytes.NewReader(nodeMessage.Msg)
		}
		formatMessage = true
	}

	rp, formatter, err := grpcurl.RequestParserAndFormatter(grpcurl.FormatJSON, descriptorSource, reader, grpcurl.FormatOptions{
		EmitJSONDefaultFields: false,
		IncludeTextSeparator:  false,
		AllowUnknownFields:    true,
	})
	if err != nil {
		return nil, "", nil, utils.LavaFormatError("Failed to create formatter", err, utils.Attribute{Key: "GUID", Value: ctx})
	}

	// used when parsing the grpc result
	nodeMessage.SetParsingData(methodDescriptor, formatter)

	if formatMessage {
		err = rp.Next(msg)
		if err != nil {
			return nil, "", nil, utils.LavaFormatError("rp.Next(msg) Failed", err, utils.Attribute{Key: "GUID", Value: ctx})
		}
	}

	var respHeaders metadata.MD
	response := msgFactory.NewMessage(methodDescriptor.GetOutputType())
	err = conn.Invoke(connectCtx, "/"+nodeMessage.Path, msg, response, grpc.Header(&respHeaders))

	if err != nil {
		if connectCtx.Err() == context.DeadlineExceeded {
			// Not an rpc error, return provider error without disclosing the endpoint address
			return nil, "", nil, utils.LavaFormatError("Provider Failed Sending Message", context.DeadlineExceeded)
		}
		return nil, "", nil, utils.LavaFormatError("Invoke Failed", err, utils.Attribute{Key: "GUID", Value: ctx}, utils.Attribute{Key: "Method", Value: nodeMessage.Path}, utils.Attribute{Key: "msg", Value: nodeMessage.Msg})
	}

	var respBytes []byte
	respBytes, err = proto.Marshal(response)
	if err != nil {
		return nil, "", nil, utils.LavaFormatError("proto.Marshal(response) Failed", err, utils.Attribute{Key: "GUID", Value: ctx})
	}

	reply := &pairingtypes.RelayReply{
		Data:     respBytes,
		Metadata: convertToMetadataMapOfSlices(respHeaders),
	}
	return reply, "", nil, nil
}

func marshalJSON(msg proto.Message) ([]byte, error) {
	if dyn, ok := msg.(*dynamic.Message); ok {
		return dyn.MarshalJSON()
	}
	buf := new(bytes.Buffer)
	err := (&jsonpb.Marshaler{}).Marshal(buf, msg)
	return buf.Bytes(), err
}<|MERGE_RESOLUTION|>--- conflicted
+++ resolved
@@ -48,9 +48,6 @@
 	return &GrpcChainParser{}, nil
 }
 
-<<<<<<< HEAD
-func (apip *GrpcChainParser) CraftMessage(parsing *spectypes.Parsing, craftData *CraftData) (ChainMessageForSend, error) {
-=======
 func (apip *GrpcChainParser) setupForConsumer(relayer grpcproxy.ProxyCallBack) {
 	apip.registry = dyncodec.NewRegistry(dyncodec.NewRelayerRemote(relayer))
 	apip.codec = dyncodec.NewCodec(apip.registry)
@@ -66,8 +63,7 @@
 	return nil
 }
 
-func (apip *GrpcChainParser) CraftMessage(serviceApi spectypes.ServiceApi, craftData *CraftData) (ChainMessageForSend, error) {
->>>>>>> 181c4eb2
+func (apip *GrpcChainParser) CraftMessage(parsing *spectypes.Parsing, craftData *CraftData) (ChainMessageForSend, error) {
 	if craftData != nil {
 		return apip.ParseMsg(craftData.Path, craftData.Data, craftData.ConnectionType, nil)
 	}
@@ -112,16 +108,12 @@
 		return nil, utils.LavaFormatError("ParseBlockFromParams failed parsing block", err, utils.Attribute{Key: "chain", Value: apip.spec.Name}, utils.Attribute{Key: "blockParsing", Value: serviceApi.BlockParsing})
 	}
 
-<<<<<<< HEAD
 	apiCollection, err := apip.getApiCollection(connectionType)
 	if err != nil {
 		return nil, utils.LavaFormatError("failed to getApiCollection gRPC", err)
 	}
 
-	nodeMsg := apip.newChainMessage(serviceApi, spectypes.NOT_APPLICABLE, &grpcMessage, apiCollection)
-=======
-	nodeMsg := apip.newChainMessage(serviceApi, apiInterface, requestedBlock, &grpcMessage)
->>>>>>> 181c4eb2
+	nodeMsg := apip.newChainMessage(serviceApi, requestedBlock, &grpcMessage, apiCollection)
 	return nodeMsg, nil
 }
 
@@ -299,9 +291,6 @@
 	if !ok {
 		return nil, "", nil, utils.LavaFormatError("invalid message type in grpc failed to cast RPCInput from chainMessage", nil, utils.Attribute{Key: "GUID", Value: ctx}, utils.Attribute{Key: "rpcMessage", Value: rpcInputMessage})
 	}
-<<<<<<< HEAD
-	relayTimeout := common.LocalNodeTimePerCu(chainMessage.GetApi().ComputeUnits)
-=======
 	if len(nodeMessage.Header) > 0 {
 		metadataMap := make(map[string]string)
 		for _, metaData := range nodeMessage.Header {
@@ -311,8 +300,7 @@
 		ctx = metadata.NewOutgoingContext(ctx, md)
 	}
 
-	relayTimeout := common.LocalNodeTimePerCu(chainMessage.GetServiceApi().ComputeUnits)
->>>>>>> 181c4eb2
+	relayTimeout := common.LocalNodeTimePerCu(chainMessage.GetApi().ComputeUnits)
 	// check if this API is hanging (waiting for block confirmation)
 	if chainMessage.GetApi().Category.HangingApi {
 		relayTimeout += cp.averageBlockTime
