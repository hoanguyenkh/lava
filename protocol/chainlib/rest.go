--- conflicted
+++ resolved
@@ -50,9 +50,9 @@
 
 	// TODO why we don't have requested block here?
 	nodeMsg := &parsedMessage{
-		serviceApi:     serviceApi,
-		apiInterface:   apiInterface,
-		requestedBlock: -2,
+		serviceApi:   serviceApi,
+		apiInterface: apiInterface,
+		msg:          data,
 	}
 	return nodeMsg, nil
 }
@@ -119,13 +119,12 @@
 	return apip.spec.Enabled, apip.spec.GetReliabilityThreshold()
 }
 
-<<<<<<< HEAD
 // ChainBlockStats returns block stats from spec
 // (spec.AllowedBlockLagForQosSync, spec.AverageBlockTime, spec.BlockDistanceForFinalizedData)
-func (apip *RestChainParser) ChainBlockStats() (allowedBlockLagForQosSync int64, averageBlockTime time.Duration, blockDistanceForFinalizedData uint32) {
+func (apip *RestChainParser) ChainBlockStats() (allowedBlockLagForQosSync int64, averageBlockTime time.Duration, blockDistanceForFinalizedData uint32, blocksInFinalizationProof uint32) {
 	// Guard that the JsonRPCChainParser instance exists
 	if apip == nil {
-		return 0, 0, 0
+		return 0, 0, 0, 0
 	}
 
 	// Acquire read lock
@@ -135,13 +134,8 @@
 	// Convert average block time from int64 -> time.Duration
 	averageBlockTime = time.Duration(apip.spec.AverageBlockTime) * time.Second
 
-	// Return allowedBlockLagForQosSync, averageBlockTime, blockDistanceForFinalizedData from spec
-	return apip.spec.AllowedBlockLagForQosSync, averageBlockTime, apip.spec.BlockDistanceForFinalizedData
-=======
-func (apip *RestChainParser) ChainBlockStats() (allowedBlockLagForQosSync int64, averageBlockTime time.Duration, blockDistanceForFinalizedData uint32, blocksInFinalizationProof uint32) {
-	// TODO:
-	return 0, 0, 0, 0
->>>>>>> 560a6c9e
+	// Return values
+	return apip.spec.AllowedBlockLagForQosSync, averageBlockTime, apip.spec.BlockDistanceForFinalizedData, apip.spec.BlocksInFinalizationProof
 }
 
 type RestChainListener struct {
@@ -249,20 +243,13 @@
 		return c.SendString(string(reply.Data))
 	})
 
-<<<<<<< HEAD
 	// Go
 	err := app.Listen(apil.endpoint.NetworkAddress)
 	if err != nil {
 		utils.LavaFormatError("app.Listen(listenAddr)", err, nil)
 	}
-=======
-func NewRestChainListener(ctx context.Context, listenEndpoint *lavasession.RPCEndpoint, relaySender RelaySender) (chainListener *RestChainListener) {
-	// open up server for http implementing the api requested (currently implemented in serve_portal in chainproxy, endpoint at listenEndpoint
-	// when receiving the data such as url, rpc data, headers (connectionType), use relaySender to wrap verify and send that data
-	return nil
 }
 
 func NewRestChainProxy(nConns uint, rpcProviderEndpoint *lavasession.RPCProviderEndpoint, chainParser ChainParser) ChainProxy {
 	return nil
->>>>>>> 560a6c9e
 }