--- conflicted
+++ resolved
@@ -344,20 +344,11 @@
 
 	if sdk.OneDec().GT(cs.QoSInfo.LastQoSReport.Sync) {
 		utils.LavaFormatDebug("QoS Sync report",
-<<<<<<< HEAD
-			&map[string]string{
-				"Sync":       cs.QoSInfo.LastQoSReport.Sync.String(),
-				"block diff": strconv.FormatInt(blockHeightDiff, 10),
-				"sync score": strconv.FormatInt(cs.QoSInfo.SyncScoreSum, 10) + "/" + strconv.FormatInt(cs.QoSInfo.TotalSyncScore, 10),
-				"session_id": strconv.FormatInt(blockHeightDiff, 10),
-			})
-=======
 			utils.Attribute{Key: "Sync", Value: cs.QoSInfo.LastQoSReport.Sync},
 			utils.Attribute{Key: "block diff", Value: blockHeightDiff},
 			utils.Attribute{Key: "sync score", Value: strconv.FormatInt(cs.QoSInfo.SyncScoreSum, 10) + "/" + strconv.FormatInt(cs.QoSInfo.TotalSyncScore, 10)},
 			utils.Attribute{Key: "session_id", Value: blockHeightDiff},
 		)
->>>>>>> 292d643c
 	}
 }
 
