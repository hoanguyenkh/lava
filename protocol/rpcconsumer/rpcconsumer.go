--- conflicted
+++ resolved
@@ -126,11 +126,8 @@
 		chainMutexes[endpoint.ChainID] = &sync.Mutex{} // create a mutex per chain for shared resources
 	}
 	var optimizers sync.Map
-<<<<<<< HEAD
 	var consumerConsistencies sync.Map
-=======
 	var finalizationConsensuses sync.Map
->>>>>>> ae7151c8
 	var wg sync.WaitGroup
 	parallelJobs := len(rpcEndpoints)
 	wg.Add(parallelJobs)
@@ -169,14 +166,9 @@
 			}
 			_, averageBlockTime, _, _ := chainParser.ChainBlockStats()
 			var optimizer *provideroptimizer.ProviderOptimizer
-<<<<<<< HEAD
 			var consumerConsistency *ConsumerConsistency
+			var finalizationConsensus *lavaprotocol.FinalizationConsensus
 			getOrCreateChainAssets := func() error {
-=======
-			var finalizationConsensus *lavaprotocol.FinalizationConsensus
-
-			getOrCreateAssets := func() error {
->>>>>>> ae7151c8
 				// this is locked so we don't race optimizers creation
 				chainMutexes[chainID].Lock()
 				defer chainMutexes[chainID].Unlock()
@@ -194,7 +186,6 @@
 						return err
 					}
 				}
-<<<<<<< HEAD
 				value, exists = consumerConsistencies.Load(chainID)
 				if !exists {
 					// doesn't exist for this chain create a new one
@@ -208,10 +199,6 @@
 						return err
 					}
 				}
-				return nil
-			}
-			err = getOrCreateChainAssets()
-=======
 
 				value, exists = finalizationConsensuses.Load(chainID)
 				if !exists {
@@ -227,11 +214,9 @@
 						return err
 					}
 				}
-
 				return nil
 			}
-			err = getOrCreateAssets()
->>>>>>> ae7151c8
+			err = getOrCreateChainAssets()
 			if err != nil {
 				errCh <- err
 				return err
