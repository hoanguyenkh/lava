package rpcconsumer

import (
	"context"
	"errors"
	"strconv"
	"time"

	sdkerrors "cosmossdk.io/errors"
	"github.com/btcsuite/btcd/btcec"
	sdk "github.com/cosmos/cosmos-sdk/types"
	"github.com/lavanet/lava/protocol/chainlib"
	"github.com/lavanet/lava/protocol/common"
	"github.com/lavanet/lava/protocol/lavaprotocol"
	"github.com/lavanet/lava/protocol/lavasession"
	"github.com/lavanet/lava/protocol/metrics"
	"github.com/lavanet/lava/protocol/performance"
	"github.com/lavanet/lava/utils"
	"github.com/lavanet/lava/utils/rand"
	conflicttypes "github.com/lavanet/lava/x/conflict/types"
	pairingtypes "github.com/lavanet/lava/x/pairing/types"
	plantypes "github.com/lavanet/lava/x/plans/types"
	spectypes "github.com/lavanet/lava/x/spec/types"
	"google.golang.org/grpc"
	"google.golang.org/grpc/metadata"
)

const (
	MaxRelayRetries = 4
)

var NoResponseTimeout = sdkerrors.New("NoResponseTimeout Error", 685, "timeout occurred while waiting for providers responses")

// implements Relay Sender interfaced and uses an ChainListener to get it called
type RPCConsumerServer struct {
	chainParser            chainlib.ChainParser
	consumerSessionManager *lavasession.ConsumerSessionManager
	listenEndpoint         *lavasession.RPCEndpoint
	rpcConsumerLogs        *metrics.RPCConsumerLogs
	cache                  *performance.Cache
	privKey                *btcec.PrivateKey
	consumerTxSender       ConsumerTxSender
	requiredResponses      int
	finalizationConsensus  *lavaprotocol.FinalizationConsensus
	lavaChainID            string
	consumerAddress        sdk.AccAddress
	consumerServices       map[string]struct{}
	consumerConsistency    *ConsumerConsistency
}

type ConsumerTxSender interface {
	TxConflictDetection(ctx context.Context, finalizationConflict *conflicttypes.FinalizationConflict, responseConflict *conflicttypes.ResponseConflict, sameProviderConflict *conflicttypes.FinalizationConflict, conflictHandler common.ConflictHandlerInterface) error
	GetConsumerPolicy(ctx context.Context, consumerAddress, chainID string) (*plantypes.Policy, error)
}

func (rpccs *RPCConsumerServer) ServeRPCRequests(ctx context.Context, listenEndpoint *lavasession.RPCEndpoint,
	consumerStateTracker ConsumerStateTrackerInf,
	chainParser chainlib.ChainParser,
	finalizationConsensus *lavaprotocol.FinalizationConsensus,
	consumerSessionManager *lavasession.ConsumerSessionManager,
	requiredResponses int,
	privKey *btcec.PrivateKey,
	lavaChainID string,
	cache *performance.Cache, // optional
	rpcConsumerLogs *metrics.RPCConsumerLogs,
	consumerAddress sdk.AccAddress,
	consumerConsistency *ConsumerConsistency,
) (err error) {
	rpccs.consumerSessionManager = consumerSessionManager
	rpccs.listenEndpoint = listenEndpoint
	rpccs.cache = cache
	rpccs.consumerTxSender = consumerStateTracker
	rpccs.requiredResponses = requiredResponses
	rpccs.lavaChainID = lavaChainID
	rpccs.rpcConsumerLogs = rpcConsumerLogs
	rpccs.privKey = privKey
	rpccs.chainParser = chainParser
	rpccs.finalizationConsensus = finalizationConsensus
	rpccs.consumerAddress = consumerAddress
	rpccs.consumerConsistency = consumerConsistency
	consumerPolicy, err := rpccs.consumerTxSender.GetConsumerPolicy(ctx, consumerAddress.String(), listenEndpoint.ChainID)
	if err != nil {
		return err
	}
	consumerAddons, err := consumerPolicy.GetSupportedAddons(listenEndpoint.ChainID)
	if err != nil {
		return err
	}
	consumerExtensions, err := consumerPolicy.GetSupportedExtensions(listenEndpoint.ChainID)
	if err != nil {
		return err
	}
	rpccs.consumerServices = make(map[string]struct{})
	for _, consumerAddon := range consumerAddons {
		rpccs.consumerServices[consumerAddon] = struct{}{}
	}
	for _, consumerExtension := range consumerExtensions {
		// store only relevant apiInterface extensions
		if consumerExtension.ApiInterface == listenEndpoint.ApiInterface {
			rpccs.consumerServices[consumerExtension.Extension] = struct{}{}
		}
	}
	rpccs.chainParser.SetConfiguredExtensions(rpccs.consumerServices) // configure possible extensions as set by the policy
	chainListener, err := chainlib.NewChainListener(ctx, listenEndpoint, rpccs, rpcConsumerLogs, chainParser)
	if err != nil {
		return err
	}
	go chainListener.Serve(ctx)
	// we trigger a latest block call to get some more information on our providers
	go rpccs.sendInitialRelays(MaxRelayRetries)
	return nil
}

// sending a few latest blocks relays to providers in order to have some data on the providers when relays start arriving
func (rpccs *RPCConsumerServer) sendInitialRelays(count int) {
	// only start after everythign is initialized
	reinitializedChan := make(chan bool)
	// check consumer session manager
	go func() {
		for {
			if rpccs.consumerSessionManager.Initialized() {
				reinitializedChan <- true
				return
			}
			time.Sleep(time.Second)
		}
	}()
	select {
	case <-reinitializedChan:
		break
	case <-time.After(30 * time.Second):
		utils.LavaFormatError("failed initial relays, csm was not initialised after timeout", nil, []utils.Attribute{{Key: "chainID", Value: rpccs.listenEndpoint.ChainID}, {Key: "APIInterface", Value: rpccs.listenEndpoint.ApiInterface}}...)
		return
	}

	ctx := utils.WithUniqueIdentifier(context.Background(), utils.GenerateUniqueIdentifier())
	parsing, collectionData, ok := rpccs.chainParser.GetParsingByTag(spectypes.FUNCTION_TAG_GET_BLOCKNUM)
	if !ok {
		utils.LavaFormatWarning("did not send initial relays because the spec does not contain "+spectypes.FUNCTION_TAG_GET_BLOCKNUM.String(), nil, []utils.Attribute{{Key: "chainID", Value: rpccs.listenEndpoint.ChainID}, {Key: "APIInterface", Value: rpccs.listenEndpoint.ApiInterface}}...)
		return
	}
	path := parsing.ApiName
	data := []byte(parsing.FunctionTemplate)
	chainMessage, err := rpccs.chainParser.ParseMsg(path, data, collectionData.Type, nil, 0)
	if err != nil {
		utils.LavaFormatError("failed creating chain message in rpc consumer init relays", err)
		return
	}
	reqBlock, _ := chainMessage.RequestedBlock()
	seenBlock := int64(0)
	relayRequestData := lavaprotocol.NewRelayData(ctx, collectionData.Type, path, data, seenBlock, reqBlock, rpccs.listenEndpoint.ApiInterface, chainMessage.GetRPCMessage().GetHeaders(), chainMessage.GetApiCollection().CollectionData.AddOn, nil)
	unwantedProviders := map[string]struct{}{}
	for iter := 0; iter < count; iter++ {
		relayResult, err := rpccs.sendRelayToProvider(ctx, chainMessage, relayRequestData, "-init-", &unwantedProviders)
		if err != nil {
			utils.LavaFormatError("[-] failed sending init relay", err, []utils.Attribute{{Key: "chainID", Value: rpccs.listenEndpoint.ChainID}, {Key: "APIInterface", Value: rpccs.listenEndpoint.ApiInterface}, {Key: "unwantedProviders", Value: unwantedProviders}}...)
			unwantedProviders[relayResult.ProviderAddress] = struct{}{}
		} else {
			unwantedProviders = map[string]struct{}{}
			utils.LavaFormatInfo("[+] init relay succeeded", []utils.Attribute{{Key: "chainID", Value: rpccs.listenEndpoint.ChainID}, {Key: "APIInterface", Value: rpccs.listenEndpoint.ApiInterface}, {Key: "latestBlock", Value: relayResult.Reply.LatestBlock}, {Key: "provider address", Value: relayResult.ProviderAddress}}...)
		}
		time.Sleep(2 * time.Millisecond)
	}
}

func (rpccs *RPCConsumerServer) getLatestBlock() uint64 {
	latestKnownBlock, numProviders := rpccs.finalizationConsensus.ExpectedBlockHeight(rpccs.chainParser)
	if numProviders > 0 && latestKnownBlock > 0 {
		return uint64(latestKnownBlock)
	}
	utils.LavaFormatWarning("no information on latest block", nil, utils.Attribute{Key: "latest block", Value: 0})
	return 0
}

func (rpccs *RPCConsumerServer) SendRelay(
	ctx context.Context,
	url string,
	req string,
	connectionType string,
	dappID string,
	analytics *metrics.RelayMetrics,
	metadata []pairingtypes.Metadata,
) (relayResult *common.RelayResult, errRet error) {
	// gets the relay request data from the ChainListener
	// parses the request into an APIMessage, and validating it corresponds to the spec currently in use
	// construct the common data for a relay message, common data is identical across multiple sends and data reliability
	// sends a relay message to a provider
	// compares the result with other providers if defined so
	// compares the response with other consumer wallets if defined so
	// asynchronously sends data reliability if necessary
	relaySentTime := time.Now()
	chainMessage, err := rpccs.chainParser.ParseMsg(url, []byte(req), connectionType, metadata, rpccs.getLatestBlock())
	if err != nil {
		return nil, err
	}
	if _, ok := rpccs.consumerServices[chainMessage.GetApiCollection().CollectionData.AddOn]; !ok {
		utils.LavaFormatError("unsupported addon usage, consumer policy does not allow", nil,
			utils.Attribute{Key: "addon", Value: chainMessage.GetApiCollection().CollectionData.AddOn},
			utils.Attribute{Key: "allowed", Value: rpccs.consumerServices},
		)
	}
	// Unmarshal request
	unwantedProviders := map[string]struct{}{}
	// do this in a loop with retry attempts, configurable via a flag, limited by the number of providers in CSM
	reqBlock, _ := chainMessage.RequestedBlock()
<<<<<<< HEAD
	seenBlock, _ := rpccs.consumerConsistency.GetSeenBlock(dappID, "")
	if seenBlock < 0 {
		seenBlock = 0
	}
	relayRequestData := lavaprotocol.NewRelayData(ctx, connectionType, url, []byte(req), seenBlock, reqBlock, rpccs.listenEndpoint.ApiInterface, chainMessage.GetRPCMessage().GetHeaders(), chainMessage.GetApiCollection().CollectionData.AddOn, common.GetExtensionNames(chainMessage.GetExtensions()))
=======
	relayRequestData := lavaprotocol.NewRelayData(ctx, connectionType, url, []byte(req), reqBlock, rpccs.listenEndpoint.ApiInterface, chainMessage.GetRPCMessage().GetHeaders(), chainMessage.GetApiCollection().CollectionData.AddOn, common.GetExtensionNames(chainMessage.GetExtensions()))
>>>>>>> ddc1bb9e
	relayResults := []*common.RelayResult{}
	relayErrors := []error{}
	blockOnSyncLoss := true
	modifiedOnLatestReq := false
	errorRelayResult := &common.RelayResult{} // returned on error
<<<<<<< HEAD
	retries := 0
	for ; retries < MaxRelayRetries; retries++ {
=======
	for retries := 0; retries < MaxRelayRetries; retries++ {
>>>>>>> ddc1bb9e
		// TODO: make this async between different providers
		relayResult, err := rpccs.sendRelayToProvider(ctx, chainMessage, relayRequestData, dappID, &unwantedProviders)
		if relayResult.ProviderAddress != "" {
			if blockOnSyncLoss && lavasession.IsSessionSyncLoss(err) {
				utils.LavaFormatDebug("Identified SyncLoss in provider, not removing it from list for another attempt", utils.Attribute{Key: "address", Value: relayResult.ProviderAddress})
				blockOnSyncLoss = false // on the first sync loss no need to block the provider. give it another chance
			} else {
				unwantedProviders[relayResult.ProviderAddress] = struct{}{}
			}
		}
		if err != nil {
			if relayResult.GetStatusCode() != 0 {
				// keep the error status code
				errorRelayResult.StatusCode = relayResult.GetStatusCode()
			}
			relayErrors = append(relayErrors, err)
			if lavasession.PairingListEmptyError.Is(err) {
				// if we ran out of pairings because unwantedProviders is too long or validProviders is too short, continue to reply handling code
				break
			}
			// decide if we should break here if its something retry won't solve
			utils.LavaFormatDebug("could not send relay to provider", utils.Attribute{Key: "GUID", Value: ctx}, utils.Attribute{Key: "error", Value: err.Error()}, utils.Attribute{Key: "endpoint", Value: rpccs.listenEndpoint})
			continue
		}
		relayResults = append(relayResults, relayResult)
		// future relay requests and data reliability requests need to ask for the same specific block height to get consensus on the reply
		// we do not modify the chain message data on the consumer, only it's requested block, so we let the provider know it can't put any block height it wants by setting a specific block height
		reqBlock, _ := chainMessage.RequestedBlock()
		if reqBlock == spectypes.LATEST_BLOCK {
			modifiedOnLatestReq = chainMessage.UpdateLatestBlockInMessage(relayResult.Request.RelayData.RequestBlock, false)
			if !modifiedOnLatestReq {
				relayResult.Finalized = false // shut down data reliability
			}
		}
		if len(relayResults) >= rpccs.requiredResponses {
			break
		}
	}

	enabled, dataReliabilityThreshold := rpccs.chainParser.DataReliabilityParams()
	if enabled {
		for _, relayResult := range relayResults {
			// new context is needed for data reliability as some clients cancel the context they provide when the relay returns
			// as data reliability happens in a go routine it will continue while the response returns.
			guid, found := utils.GetUniqueIdentifier(ctx)
			dataReliabilityContext := context.Background()
			if found {
				dataReliabilityContext = utils.WithUniqueIdentifier(dataReliabilityContext, guid)
			}
			go rpccs.sendDataReliabilityRelayIfApplicable(dataReliabilityContext, dappID, relayResult, chainMessage, dataReliabilityThreshold, unwantedProviders) // runs asynchronously
		}
	}

	// TODO: secure, go over relay results to find discrepancies and choose majority, or trigger a second wallet relay
	if len(relayResults) == 0 {
		return errorRelayResult, utils.LavaFormatError("Failed all retries", nil, utils.Attribute{Key: "GUID", Value: ctx}, utils.Attribute{Key: "errors", Value: relayErrors})
	} else if len(relayErrors) > 0 {
		utils.LavaFormatDebug("relay succeeded but had some errors", utils.Attribute{Key: "GUID", Value: ctx}, utils.Attribute{Key: "errors", Value: relayErrors})
	}
	var returnedResult *common.RelayResult
	for _, iteratedResult := range relayResults {
		// TODO: go over rpccs.requiredResponses and get majority
		returnedResult = iteratedResult
	}

	if analytics != nil {
		currentLatency := time.Since(relaySentTime)
		analytics.Latency = currentLatency.Milliseconds()
		analytics.ComputeUnits = returnedResult.Request.RelaySession.CuSum
	}
<<<<<<< HEAD
	if retries > 0 {
		utils.LavaFormatDebug("relay succeeded after retries", utils.Attribute{Key: "GUID", Value: ctx}, utils.Attribute{Key: "retries", Value: retries})
	}
	return returnedResult, nil
	// return returnedResult.Reply, returnedResult.ReplyServer, nil
=======
	return returnedResult, nil
>>>>>>> ddc1bb9e
}

func (rpccs *RPCConsumerServer) sendRelayToProvider(
	ctx context.Context,
	chainMessage chainlib.ChainMessage,
	relayRequestData *pairingtypes.RelayPrivateData,
	dappID string,
	unwantedProviders *map[string]struct{},
) (relayResult *common.RelayResult, errRet error) {
	// get a session for the relay from the ConsumerSessionManager
	// construct a relay message with lavaprotocol package, include QoS and jail providers
	// sign the relay message with the lavaprotocol package
	// send the relay message
	// handle the response verification with the lavaprotocol package
	// handle data reliability provider finalization data with the lavaprotocol package
	// if necessary send detection tx for breach of data reliability provider finalization data
	// handle data reliability hashes consensus checks with the lavaprotocol package
	// if necessary send detection tx for hashes consensus mismatch
	// handle QoS updates
	// in case connection totally fails, update unresponsive providers in ConsumerSessionManager

	isSubscription := chainMessage.GetApi().Category.Subscription
	if isSubscription {
		// temporarily disable subscriptions
		// TODO: fix subscription and disable this case.
		return &common.RelayResult{ProviderAddress: ""}, utils.LavaFormatError("Subscriptions are not supported currently", nil)
	}

	privKey := rpccs.privKey
	chainID := rpccs.listenEndpoint.ChainID
	lavaChainID := rpccs.lavaChainID

	// Calculate extra RelayTimeout
	extraRelayTimeout := time.Duration(0)
	if chainMessage.GetApi().Category.HangingApi {
		_, extraRelayTimeout, _, _ = rpccs.chainParser.ChainBlockStats()
	}

	// Get Session. we get session here so we can use the epoch in the callbacks
	reqBlock, _ := chainMessage.RequestedBlock()
	if reqBlock == spectypes.LATEST_BLOCK && relayRequestData.SeenBlock != 0 {
		// make optimizer select a provider that is likely to have the latest seen block
		reqBlock = relayRequestData.SeenBlock
	}
	sessions, err := rpccs.consumerSessionManager.GetSessions(ctx, chainMessage.GetApi().ComputeUnits, *unwantedProviders, reqBlock, chainMessage.GetApiCollection().CollectionData.AddOn, chainMessage.GetExtensions())
	if err != nil {
		return &common.RelayResult{ProviderAddress: ""}, err
	}

	type relayResponse struct {
		relayResult *common.RelayResult
		err         error
	}

	// Make a channel for all providers to send responses
	responses := make(chan *relayResponse, len(sessions))

	// Set relay timout
	relayTimeout := extraRelayTimeout + common.GetTimePerCu(chainMessage.GetApi().ComputeUnits) + common.AverageWorldLatency

	// Iterate over the sessions map
	for providerPublicAddress, sessionInfo := range sessions {
		// Launch a separate goroutine for each session
		go func(providerPublicAddress string, sessionInfo *lavasession.SessionInfo) {
			var localRelayResult *common.RelayResult
			var errResponse error
			goroutineCtx, goroutineCtxCancel := context.WithCancel(context.Background())
			guid, found := utils.GetUniqueIdentifier(ctx)
			if found {
				goroutineCtx = utils.WithUniqueIdentifier(goroutineCtx, guid)
			}
			defer func() {
				// Return response
				responses <- &relayResponse{
					relayResult: localRelayResult,
					err:         errResponse,
				}
				// Close context
				goroutineCtxCancel()
			}()

			localRelayResult = &common.RelayResult{
				ProviderAddress: providerPublicAddress,
				Finalized:       false,
				// setting the single consumer session as the conflict handler.
				//  to be able to validate if we need to report this provider or not.
				// holding the pointer is ok because the session is locked atm,
				// and later after its unlocked we only atomic read / write to it.
				ConflictHandler: sessionInfo.Session.Parent,
			}
			localRelayRequestData := *relayRequestData

			// Extract fields from the sessionInfo
			singleConsumerSession := sessionInfo.Session
			epoch := sessionInfo.Epoch
			reportedProviders := sessionInfo.ReportedProviders

			relayRequest, errResponse := lavaprotocol.ConstructRelayRequest(goroutineCtx, privKey, lavaChainID, chainID, &localRelayRequestData, providerPublicAddress, singleConsumerSession, int64(epoch), reportedProviders)
			if errResponse != nil {
				return
			}
			localRelayResult.Request = relayRequest
			endpointClient := *singleConsumerSession.Endpoint.Client

			if isSubscription {
				localRelayResult, errResponse = rpccs.relaySubscriptionInner(goroutineCtx, endpointClient, singleConsumerSession, localRelayResult)
				if errResponse != nil {
					return
				}
			}
			requestedBlock, _ := chainMessage.RequestedBlock()
			if requestedBlock != spectypes.NOT_APPLICABLE {
				// try using cache before sending relay
				var cacheReply *pairingtypes.CacheRelayReply
				cacheReply, errResponse = rpccs.cache.GetEntry(goroutineCtx, localRelayResult.Request.RelayData, nil, chainID, false, localRelayResult.Request.RelaySession.Provider) // caching in the portal doesn't care about hashes, and we don't have data on finalization yet
				reply := cacheReply.GetReply()
				if errResponse == nil && reply != nil {
					// Info was fetched from cache, so we don't need to change the state
					// so we can return here, no need to update anything and calculate as this info was fetched from the cache
					localRelayResult.Reply = reply
					lavaprotocol.UpdateRequestedBlock(localRelayResult.Request.RelayData, reply) // update relay request requestedBlock to the provided one in case it was arbitrary
					errResponse = rpccs.consumerSessionManager.OnSessionUnUsed(singleConsumerSession)

					return
				}
			} else {
				utils.LavaFormatDebug("skipping cache due to requested block being NOT_APPLICABLE", utils.Attribute{Key: "api name", Value: chainMessage.GetApi().Name})
			}

			// cache failed, move on to regular relay
			if performance.NotConnectedError.Is(errResponse) {
				utils.LavaFormatError("cache not connected", errResponse)
			}

			localRelayResult, relayLatency, errResponse, backoff := rpccs.relayInner(goroutineCtx, singleConsumerSession, localRelayResult, relayTimeout, chainMessage)
			if errResponse != nil {
				failRelaySession := func(origErr error, backoff_ bool) {
					backOffDuration := 0 * time.Second
					if backoff_ {
						backOffDuration = lavasession.BACKOFF_TIME_ON_FAILURE
					}
					time.Sleep(backOffDuration) // sleep before releasing this singleConsumerSession
					// relay failed need to fail the session advancement
					errReport := rpccs.consumerSessionManager.OnSessionFailure(singleConsumerSession, err)
					if errReport != nil {
						utils.LavaFormatError("failed relay onSessionFailure errored", errReport, utils.Attribute{Key: "GUID", Value: goroutineCtx}, utils.Attribute{Key: "original error", Value: origErr.Error()})
					}
				}
				go failRelaySession(errResponse, backoff)

				return
			}

			// get here only if performed a regular relay successfully
			expectedBH, numOfProviders := rpccs.finalizationConsensus.ExpectedBlockHeight(rpccs.chainParser)
			pairingAddressesLen := rpccs.consumerSessionManager.GetAtomicPairingAddressesLength()
			latestBlock := localRelayResult.Reply.LatestBlock
			if expectedBH-latestBlock > 1000 {
				utils.LavaFormatWarning("identified block gap", nil,
					utils.Attribute{Key: "expectedBH", Value: expectedBH},
					utils.Attribute{Key: "latestServicedBlock", Value: latestBlock},
					utils.Attribute{Key: "session_id", Value: singleConsumerSession.SessionId},
					utils.Attribute{Key: "provider_address", Value: singleConsumerSession.Parent.PublicLavaAddress},
					utils.Attribute{Key: "providersCount", Value: pairingAddressesLen},
					utils.Attribute{Key: "finalizationConsensus", Value: rpccs.finalizationConsensus.String()},
				)
			}
			errResponse = rpccs.consumerSessionManager.OnSessionDone(singleConsumerSession, latestBlock, chainMessage.GetApi().ComputeUnits, relayLatency, singleConsumerSession.CalculateExpectedLatency(relayTimeout), expectedBH, numOfProviders, pairingAddressesLen, chainMessage.GetApi().Category.HangingApi) // session done successfully
			// set cache in a nonblocking call
			go func() {
				requestedBlock, _ := chainMessage.RequestedBlock()
				if requestedBlock == spectypes.NOT_APPLICABLE {
					return
				}
				new_ctx := context.Background()
				new_ctx, cancel := context.WithTimeout(new_ctx, common.DataReliabilityTimeoutIncrease)
				defer cancel()
				err2 := rpccs.cache.SetEntry(new_ctx, localRelayResult.Request.RelayData, nil, chainID, localRelayResult.Reply, localRelayResult.Finalized, localRelayResult.Request.RelaySession.Provider, nil) // caching in the portal doesn't care about hashes
				if err2 != nil && !performance.NotInitialisedError.Is(err2) {
					utils.LavaFormatWarning("error updating cache with new entry", err2)
				}
			}()
		}(providerPublicAddress, sessionInfo)
	}

	result := make(chan *relayResponse)

	go func(timeout time.Duration) {
		responsesReceived := 0
		relayReturned := false
		for {
			select {
			case response := <-responses:
				// increase responses received
				responsesReceived++
				if response.err == nil && !relayReturned {
					// Return the first successful response
					result <- response
					relayReturned = true
				}

				if responsesReceived == len(sessions) {
					// Return the last response if all previous responses were error
					if !relayReturned {
						result <- response
					}

					// if it was returned, just close this go routine
					return
				}
			case <-time.After(relayTimeout + 2*time.Second):
				// Timeout occurred, send an error to result channel
				result <- &relayResponse{nil, NoResponseTimeout}
				return
			}
		}
	}(relayTimeout)

	response := <-result

	if response.err == nil && response.relayResult != nil && response.relayResult.Reply != nil {
		// no error, update the seen block
		blockSeen := response.relayResult.Reply.LatestBlock
		rpccs.consumerConsistency.SetSeenBlock(blockSeen, dappID, "")
	}

	return response.relayResult, response.err
}

func (rpccs *RPCConsumerServer) relayInner(ctx context.Context, singleConsumerSession *lavasession.SingleConsumerSession, relayResult *common.RelayResult, relayTimeout time.Duration, chainMessage chainlib.ChainMessage) (relayResultRet *common.RelayResult, relayLatency time.Duration, err error, needsBackoff bool) {
	existingSessionLatestBlock := singleConsumerSession.LatestBlock // we read it now because singleConsumerSession is locked, and later it's not
	endpointClient := *singleConsumerSession.Endpoint.Client
	providerPublicAddress := relayResult.ProviderAddress
	relayRequest := relayResult.Request
	callRelay := func() (reply *pairingtypes.RelayReply, relayLatency time.Duration, err error, backoff bool) {
		relaySentTime := time.Now()
		connectCtx, connectCtxCancel := context.WithTimeout(ctx, relayTimeout)
		defer connectCtxCancel()
		var trailer metadata.MD
		reply, err = endpointClient.Relay(connectCtx, relayRequest, grpc.Trailer(&trailer))
		statuses := trailer.Get(common.StatusCodeMetadataKey)
		if len(statuses) > 0 {
			codeNum, err := strconv.Atoi(statuses[0])
			if err != nil {
				utils.LavaFormatWarning("failed converting status code", err)
			}
			relayResult.StatusCode = codeNum
		}
		relayLatency = time.Since(relaySentTime)
		if err != nil {
			backoff := false
			if errors.Is(connectCtx.Err(), context.DeadlineExceeded) {
				backoff = true
			}
			return reply, 0, err, backoff
		}
		return reply, relayLatency, nil, false
	}
	reply, relayLatency, err, backoff := callRelay()
	if err != nil {
		return relayResult, 0, err, backoff
	}
	relayResult.Reply = reply
	lavaprotocol.UpdateRequestedBlock(relayRequest.RelayData, reply) // update relay request requestedBlock to the provided one in case it was arbitrary
	_, _, blockDistanceForFinalizedData, _ := rpccs.chainParser.ChainBlockStats()
	finalized := spectypes.IsFinalizedBlock(relayRequest.RelayData.RequestBlock, reply.LatestBlock, blockDistanceForFinalizedData)
	filteredHeaders, _, ignoredHeaders := rpccs.chainParser.HandleHeaders(reply.Metadata, chainMessage.GetApiCollection(), spectypes.Header_pass_reply)
	reply.Metadata = filteredHeaders
	err = lavaprotocol.VerifyRelayReply(reply, relayRequest, providerPublicAddress)
	if err != nil {
		return relayResult, 0, err, false
	}
	reply.Metadata = append(reply.Metadata, ignoredHeaders...)
	// TODO: response data sanity, check its under an expected format add that format to spec
	enabled, _ := rpccs.chainParser.DataReliabilityParams()
	if enabled {
		// TODO: DETECTION instead of existingSessionLatestBlock, we need proof of last reply to send the previous reply and the current reply
		finalizedBlocks, finalizationConflict, err := lavaprotocol.VerifyFinalizationData(reply, relayRequest, providerPublicAddress, rpccs.consumerAddress, existingSessionLatestBlock, blockDistanceForFinalizedData)
		if err != nil {
			if lavaprotocol.ProviderFinzalizationDataAccountabilityError.Is(err) && finalizationConflict != nil {
				go rpccs.consumerTxSender.TxConflictDetection(ctx, finalizationConflict, nil, nil, singleConsumerSession.Parent)
			}
			return relayResult, 0, err, false
		}

		finalizationConflict, err = rpccs.finalizationConsensus.UpdateFinalizedHashes(int64(blockDistanceForFinalizedData), providerPublicAddress, finalizedBlocks, relayRequest.RelaySession, reply)
		if err != nil {
			go rpccs.consumerTxSender.TxConflictDetection(ctx, finalizationConflict, nil, nil, singleConsumerSession.Parent)
			return relayResult, 0, err, false
		}
	}
	relayResult.Finalized = finalized
	return relayResult, relayLatency, nil, false
}

func (rpccs *RPCConsumerServer) relaySubscriptionInner(ctx context.Context, endpointClient pairingtypes.RelayerClient, singleConsumerSession *lavasession.SingleConsumerSession, relayResult *common.RelayResult) (relayResultRet *common.RelayResult, err error) {
	// relaySentTime := time.Now()
	replyServer, err := endpointClient.RelaySubscribe(ctx, relayResult.Request)
	// relayLatency := time.Since(relaySentTime) // TODO: use subscription QoS
	if err != nil {
		errReport := rpccs.consumerSessionManager.OnSessionFailure(singleConsumerSession, err)
		if errReport != nil {
			return relayResult, utils.LavaFormatError("subscribe relay failed onSessionFailure errored", errReport, utils.Attribute{Key: "GUID", Value: ctx}, utils.Attribute{Key: "original error", Value: err.Error()})
		}
		return relayResult, err
	}
	// TODO: need to check that if provider fails and returns error, this is reflected here and we run onSessionDone
	// my thoughts are that this fails if the grpc fails not if the provider fails, and if the provider returns an error this is reflected by the Recv function on the chainListener calling us here
	// and this is too late
	relayResult.ReplyServer = &replyServer
	err = rpccs.consumerSessionManager.OnSessionDoneIncreaseCUOnly(singleConsumerSession)
	return relayResult, err
}

func (rpccs *RPCConsumerServer) sendDataReliabilityRelayIfApplicable(ctx context.Context, dappID string, relayResult *common.RelayResult, chainMessage chainlib.ChainMessage, dataReliabilityThreshold uint32, unwantedProviders map[string]struct{}) error {
	// validate relayResult is not nil
	if relayResult == nil || relayResult.Reply == nil || relayResult.Request == nil {
		return utils.LavaFormatError("sendDataReliabilityRelayIfApplicable relayResult nil check", nil, utils.Attribute{Key: "GUID", Value: ctx}, utils.Attribute{Key: "relayResult", Value: relayResult})
	}

	specCategory := chainMessage.GetApi().Category
	if !specCategory.Deterministic || !relayResult.Finalized {
		return nil // disabled for this spec and requested block so no data reliability messages
	}

	reqBlock, _ := chainMessage.RequestedBlock()
	if reqBlock <= spectypes.NOT_APPLICABLE {
		if reqBlock <= spectypes.LATEST_BLOCK {
			return utils.LavaFormatError("sendDataReliabilityRelayIfApplicable latest requestBlock", nil, utils.Attribute{Key: "GUID", Value: ctx}, utils.Attribute{Key: "RequestBlock", Value: reqBlock})
		}
		// does not support sending data reliability requests on a block that is not specific
		return nil
	}

	if rand.Uint32() > dataReliabilityThreshold {
		// decided not to do data reliability
		return nil
	}
	relayRequestData := lavaprotocol.NewRelayData(ctx, relayResult.Request.RelayData.ConnectionType, relayResult.Request.RelayData.ApiUrl, relayResult.Request.RelayData.Data, relayResult.Request.RelayData.SeenBlock, reqBlock, relayResult.Request.RelayData.ApiInterface, chainMessage.GetRPCMessage().GetHeaders(), relayResult.Request.RelayData.Addon, relayResult.Request.RelayData.Extensions)
	relayResultDataReliability, err := rpccs.sendRelayToProvider(ctx, chainMessage, relayRequestData, dappID, &unwantedProviders)
	if err != nil {
		errAttributes := []utils.Attribute{}
		// failed to send to a provider
		if relayResultDataReliability.ProviderAddress != "" {
			errAttributes = append(errAttributes, utils.Attribute{Key: "address", Value: relayResultDataReliability.ProviderAddress})
		}
		errAttributes = append(errAttributes, utils.Attribute{Key: "relayRequestData", Value: relayRequestData})
		return utils.LavaFormatWarning("failed data reliability relay to provider", err, errAttributes...)
	}
	if !relayResultDataReliability.Finalized {
		utils.LavaFormatInfo("skipping data reliability check since response from second provider was not finalized", utils.Attribute{Key: "providerAddress", Value: relayResultDataReliability.ProviderAddress})
		return nil
	}
	conflict := lavaprotocol.VerifyReliabilityResults(ctx, relayResult, relayResultDataReliability, chainMessage.GetApiCollection(), rpccs.chainParser)
	if conflict != nil {
		err := rpccs.consumerTxSender.TxConflictDetection(ctx, nil, conflict, nil, relayResultDataReliability.ConflictHandler)
		if err != nil {
			utils.LavaFormatError("could not send detection Transaction", err, utils.Attribute{Key: "GUID", Value: ctx}, utils.Attribute{Key: "conflict", Value: conflict})
		}
	}
	return nil
}<|MERGE_RESOLUTION|>--- conflicted
+++ resolved
@@ -203,26 +203,18 @@
 	unwantedProviders := map[string]struct{}{}
 	// do this in a loop with retry attempts, configurable via a flag, limited by the number of providers in CSM
 	reqBlock, _ := chainMessage.RequestedBlock()
-<<<<<<< HEAD
 	seenBlock, _ := rpccs.consumerConsistency.GetSeenBlock(dappID, "")
 	if seenBlock < 0 {
 		seenBlock = 0
 	}
 	relayRequestData := lavaprotocol.NewRelayData(ctx, connectionType, url, []byte(req), seenBlock, reqBlock, rpccs.listenEndpoint.ApiInterface, chainMessage.GetRPCMessage().GetHeaders(), chainMessage.GetApiCollection().CollectionData.AddOn, common.GetExtensionNames(chainMessage.GetExtensions()))
-=======
-	relayRequestData := lavaprotocol.NewRelayData(ctx, connectionType, url, []byte(req), reqBlock, rpccs.listenEndpoint.ApiInterface, chainMessage.GetRPCMessage().GetHeaders(), chainMessage.GetApiCollection().CollectionData.AddOn, common.GetExtensionNames(chainMessage.GetExtensions()))
->>>>>>> ddc1bb9e
 	relayResults := []*common.RelayResult{}
 	relayErrors := []error{}
 	blockOnSyncLoss := true
 	modifiedOnLatestReq := false
 	errorRelayResult := &common.RelayResult{} // returned on error
-<<<<<<< HEAD
 	retries := 0
 	for ; retries < MaxRelayRetries; retries++ {
-=======
-	for retries := 0; retries < MaxRelayRetries; retries++ {
->>>>>>> ddc1bb9e
 		// TODO: make this async between different providers
 		relayResult, err := rpccs.sendRelayToProvider(ctx, chainMessage, relayRequestData, dappID, &unwantedProviders)
 		if relayResult.ProviderAddress != "" {
@@ -293,15 +285,10 @@
 		analytics.Latency = currentLatency.Milliseconds()
 		analytics.ComputeUnits = returnedResult.Request.RelaySession.CuSum
 	}
-<<<<<<< HEAD
 	if retries > 0 {
 		utils.LavaFormatDebug("relay succeeded after retries", utils.Attribute{Key: "GUID", Value: ctx}, utils.Attribute{Key: "retries", Value: retries})
 	}
 	return returnedResult, nil
-	// return returnedResult.Reply, returnedResult.ReplyServer, nil
-=======
-	return returnedResult, nil
->>>>>>> ddc1bb9e
 }
 
 func (rpccs *RPCConsumerServer) sendRelayToProvider(
