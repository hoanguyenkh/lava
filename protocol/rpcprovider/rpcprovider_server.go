--- conflicted
+++ resolved
@@ -482,10 +482,7 @@
 		return utils.LavaFormatWarning("cannot extract badge user from relay", err, utils.LogAttr("GUID", ctx))
 	}
 
-<<<<<<< HEAD
-=======
 	// validating badge signer
->>>>>>> 36fce686
 	if badgeUserSigner.String() != relaySession.Badge.Address {
 		return utils.LavaFormatWarning("did not pass badge signer validation", nil, utils.LogAttr("GUID", ctx))
 	}
@@ -494,13 +491,6 @@
 	if relaySession.LavaChainId != relaySession.Badge.LavaChainId {
 		return utils.LavaFormatWarning("mismatch in badge lavaChainId", nil, utils.LogAttr("GUID", ctx))
 	}
-<<<<<<< HEAD
-	if int64(relaySession.Badge.Epoch) != relaySession.Epoch {
-		return utils.LavaFormatWarning("Badge epoch validation failed", nil,
-			utils.LogAttr("badge_epoch", relaySession.Badge.Epoch),
-			utils.LogAttr("relay_epoch", relaySession.Epoch),
-		)
-=======
 
 	// validating badge epoch
 	if int64(relaySession.Badge.Epoch) != relaySession.Epoch {
@@ -512,7 +502,6 @@
 
 	if int64(relaySession.Badge.Epoch) != relaySession.Epoch {
 		return utils.LavaFormatWarning("Badge epoch validation failed", nil, utils.LogAttr("badge_epoch", relaySession.Badge.Epoch), utils.LogAttr("relay_epoch", relaySession.Epoch))
->>>>>>> 36fce686
 	}
 	return nil
 }
