--- conflicted
+++ resolved
@@ -152,17 +152,12 @@
 	if err != nil {
 		return "", utils.LavaFormatError("Error On Send FetchBlockHashByNum", err, &map[string]string{"nodeUrl": cp.nodeUrl})
 	}
-<<<<<<< HEAD
-
-	blockData, err := parser.ParseMessageResponse((nodeMsg.GetMsg().(*JsonrpcMessage)), serviceApi.Parsing.ResultParsing)
-=======
 	// log.Println("%s", reply)
 	msgParsed, ok := nodeMsg.GetMsg().(*JsonrpcMessage)
 	if !ok {
 		return "", fmt.Errorf("FetchBlockHashByNum - nodeMsg.GetMsg().(*JsonrpcMessage) - type assertion failed, type:" + fmt.Sprintf("%s", nodeMsg.GetMsg()))
 	}
 	blockData, err := parser.ParseMessageResponse(msgParsed, serviceApi.Parsing.ResultParsing)
->>>>>>> c5e8fd84
 	if err != nil {
 		return "", err
 	}
