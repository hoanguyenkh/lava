--- conflicted
+++ resolved
@@ -42,11 +42,7 @@
 func (cp *tendermintRpcChainProxy) FetchLatestBlockNum(ctx context.Context) (int64, error) {
 	serviceApi, ok := cp.GetSentry().GetSpecApiByTag(spectypes.GET_BLOCKNUM)
 	if !ok {
-<<<<<<< HEAD
-		return spectypes.NOT_APPLICABLE, errors.New("getBlockNumber tag function not found")
-=======
-		return parser.NOT_APPLICABLE, errors.New(spectypes.GET_BLOCKNUM + " tag function not found")
->>>>>>> 3fd8efa6
+		return spectypes.NOT_APPLICABLE, errors.New(spectypes.GET_BLOCKNUM + " tag function not found")
 	}
 
 	params := []interface{}{}
