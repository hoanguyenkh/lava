--- conflicted
+++ resolved
@@ -67,7 +67,6 @@
     echo "buf is already installed"
 fi
 
-<<<<<<< HEAD
 if ! command_exists protoc-gen-gocosmos; then
     git clone https://github.com/cosmos/gogoproto.git
     cd gogoproto
@@ -75,7 +74,8 @@
     make install
     cd ..
     rm -rf gogoproto
-=======
+fi
+
 if ! command_exists yq; then
     go install github.com/mikefarah/yq/v4@latest 
 
@@ -89,5 +89,4 @@
     fi
 else
     echo "yq is already installed"
->>>>>>> c2afadcb
 fi