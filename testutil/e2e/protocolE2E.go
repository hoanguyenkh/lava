package e2e

import (
	"bufio"
	"bytes"
	"context"
	"crypto/tls"
	"encoding/json"
	"errors"
	"fmt"
	"go/build"
	"io"
	"math/big"
	"net/http"
	"os"
	"os/exec"
	"path"
	"runtime"
	"strconv"
	"strings"
	"sync"
	"time"

	tmclient "github.com/cometbft/cometbft/rpc/client/http"
	bankTypes "github.com/cosmos/cosmos-sdk/x/bank/types"
	"github.com/ethereum/go-ethereum"
	"github.com/ethereum/go-ethereum/common"
	"github.com/ethereum/go-ethereum/core/types"
	"github.com/ethereum/go-ethereum/ethclient"
	"github.com/lavanet/lava/utils"
	epochStorageTypes "github.com/lavanet/lava/x/epochstorage/types"
	pairingTypes "github.com/lavanet/lava/x/pairing/types"
	planTypes "github.com/lavanet/lava/x/plans/types"
	specTypes "github.com/lavanet/lava/x/spec/types"
	subscriptionTypes "github.com/lavanet/lava/x/subscription/types"
	"golang.org/x/exp/slices"
	"google.golang.org/grpc"
	"google.golang.org/grpc/credentials"
	"google.golang.org/grpc/credentials/insecure"
)

const (
	protocolLogsFolder = "./testutil/e2e/protocolLogs/"
	configFolder       = "./testutil/e2e/e2eProviderConfigs"
)

var (
	checkedPlansE2E         = []string{"DefaultPlan"}
	checkedSubscriptions    = []string{"user1", "user2", "user3"}
	checkedSpecsE2E         = []string{"LAV1", "ETH1"}
	checkedSpecsE2ELOL      = []string{"GTH1"}
	checkedSubscriptionsLOL = []string{"user4"}
)

type lavaTest struct {
	testFinishedProperly bool
	grpcConn             *grpc.ClientConn
	lavadPath            string
	protocolPath         string
	lavadArgs            string
	consumerArgs         string
	logs                 map[string]*bytes.Buffer
	commands             map[string]*exec.Cmd
	providerType         map[string][]epochStorageTypes.Endpoint
	wg                   sync.WaitGroup
	logPath              string
}

var providerBalances = make(map[string]*bankTypes.QueryBalanceResponse)

func init() {
	_, filename, _, _ := runtime.Caller(0)
	// Move to parent directory since running "go test ./testutil/e2e/ -v" would move working directory
	// to testutil/e2e/ which breaks relative paths in scripts
	dir := path.Join(path.Dir(filename), "../..")
	err := os.Chdir(dir)
	if err != nil {
		panic(err)
	}
	fmt.Println("Test Directory", dir)
}

func (lt *lavaTest) execCommandWithRetry(ctx context.Context, funcName, logName, command string) {
	utils.LavaFormatDebug("Executing command " + command)
	lt.logs[logName] = new(bytes.Buffer)

	cmd := exec.CommandContext(ctx, "", "")
	cmd.Args = strings.Fields(command)
	cmd.Path = cmd.Args[0]
	cmd.Stdout = lt.logs[logName]
	cmd.Stderr = lt.logs[logName]

	err := cmd.Start()
	if err != nil {
		panic(err)
	}

	lt.commands[logName] = cmd
	retries := 0 // Counter for retries
	maxRetries := 2

	go func() {
		defer func() {
			if r := recover(); r != nil {
				fmt.Println("Panic occurred:", r)
				if retries < maxRetries {
					retries++

					utils.LavaFormatInfo(fmt.Sprintln("Restarting goroutine for startJSONRPCProvider. Remaining retries: ", maxRetries-retries))
					go lt.execCommandWithRetry(ctx, funcName, logName, command)
				} else {
					panic(errors.New("maximum number of retries exceeded"))
				}
			}
		}()
		lt.listenCmdCommand(cmd, funcName+" process returned unexpectedly", funcName)
	}()
}

<<<<<<< HEAD
func (lt *lavaTest) execCommand(ctx context.Context, funcName, logName, command string, wait bool) {
	fmt.Fprintf(os.Stderr, "executing command: %s, %s\n", funcName, logName)
=======
func (lt *lavaTest) execCommand(ctx context.Context, funcName string, logName string, command string, wait bool) {
	defer func() {
		if r := recover(); r != nil {
			lt.saveLogs()
			panic(fmt.Sprintf("Panic happened with command: %s", command))
		}
	}()

>>>>>>> 560831f5
	lt.logs[logName] = new(bytes.Buffer)

	cmd := exec.CommandContext(ctx, "", "")
	cmd.Args = strings.Fields(command)
	cmd.Path = cmd.Args[0]
	cmd.Stdout = lt.logs[logName]
	cmd.Stderr = lt.logs[logName]
	if funcName == "letseee" {
		cmd.Stdout = io.MultiWriter(lt.logs[logName], os.Stderr)
		cmd.Stderr = io.MultiWriter(lt.logs[logName], os.Stderr)
	}

	err := cmd.Start()
	if err != nil {
		panic(err)
	}

	if wait {
		if err = cmd.Wait(); err != nil {
			panic(funcName + " failed " + err.Error())
		}
	} else {
		lt.commands[logName] = cmd
		go func() {
			lt.listenCmdCommand(cmd, funcName+" process returned unexpectedly", funcName)
		}()
	}
}

func (lt *lavaTest) listenCmdCommand(cmd *exec.Cmd, panicReason, functionName string) {
	err := cmd.Wait()
	if err != nil && !lt.testFinishedProperly {
		utils.LavaFormatError(functionName+" cmd wait err", err)
	}
	if lt.testFinishedProperly {
		return
	}
	lt.saveLogs()
	panic(panicReason)
}

func (lt *lavaTest) startLava(ctx context.Context) {
	command := "./scripts/init_chain.sh"
	logName := "00_StartLava"
	funcName := "startLava"

	lt.execCommand(ctx, funcName, logName, command, true)
	utils.LavaFormatInfo(funcName + " OK")
}

func (lt *lavaTest) checkLava(timeout time.Duration) {
	specQueryClient := specTypes.NewQueryClient(lt.grpcConn)

	for start := time.Now(); time.Since(start) < timeout; {
		// This loop would wait for the lavad server to be up before chain init
		_, err := specQueryClient.SpecAll(context.Background(), &specTypes.QueryAllSpecRequest{})
		if err != nil && strings.Contains(err.Error(), "rpc error") {
			utils.LavaFormatInfo("Waiting for Lava")
			time.Sleep(time.Second * 10)
		} else if err == nil {
			return
		} else {
			panic(err)
		}
	}
	panic("Lava Check Failed")
}

func (lt *lavaTest) compileLavaProtocol() {
	buildCommand := "./scripts/build_env_e2e.sh"
	lt.logs["01_buildProtocol"] = new(bytes.Buffer)
	cmd := exec.Cmd{
		Path:   buildCommand,
		Args:   strings.Split(buildCommand, " "),
		Stdout: lt.logs["01_buildProtocol"],
		Stderr: lt.logs["01_buildProtocol"],
	}
	err := cmd.Start()
	if err != nil {
		panic("compileLavaProtocol Failed " + err.Error())
	}
	cmd.Wait()
}

func (lt *lavaTest) stakeLava(ctx context.Context) {
	command := "./scripts/init_e2e.sh"
	logName := "01_stakeLava"
	funcName := "stakeLava"

	lt.execCommand(ctx, funcName, logName, command, true)
	utils.LavaFormatInfo(funcName + " OK")
}

func (lt *lavaTest) checkStakeLava(
	planCount int,
	specCount int,
	subsCount int,
	providerCount int,
	checkedPlans []string,
	checkedSpecs []string,
	checkedSubscriptions []string,
	successMessage string,
) {
	planQueryClient := planTypes.NewQueryClient(lt.grpcConn)

	// query all plans
	planQueryRes, err := planQueryClient.List(context.Background(), &planTypes.QueryListRequest{})
	if err != nil {
		panic(err)
	}

	// check if plans added exist
	if len(planQueryRes.PlansInfo) != planCount {
		panic("Staking Failed PLAN count" + fmt.Sprintf("expected %d, got %d", planCount, len(planQueryRes.PlansInfo)))
	}

	for _, plan := range planQueryRes.PlansInfo {
		if !slices.Contains(checkedPlans, plan.Index) {
			panic("Staking Failed PLAN names")
		}
	}

	subsQueryClient := subscriptionTypes.NewQueryClient(lt.grpcConn)

	// query all subscriptions
	subsQueryRes, err := subsQueryClient.List(context.Background(), &subscriptionTypes.QueryListRequest{})
	if err != nil {
		panic(err)
	}

	// check if subscriptions added exist
	if len(subsQueryRes.SubsInfo) != subsCount {
		panic("Staking Failed SUBSCRIPTION count")
	}

	for _, key := range checkedSubscriptions {
		subscriptionQueryClient := subscriptionTypes.NewQueryClient(lt.grpcConn)
		_, err = subscriptionQueryClient.Current(context.Background(), &subscriptionTypes.QueryCurrentRequest{Consumer: lt.getKeyAddress(key)})
		if err != nil {
			panic("could not get the subscription of " + key)
		}
	}

	// providerCount and clientCount refers to number and providers and client for each spec
	// number of providers and clients should be the same for all specs for simplicity's sake
	specQueryClient := specTypes.NewQueryClient(lt.grpcConn)

	// query all specs
	specQueryRes, err := specQueryClient.SpecAll(context.Background(), &specTypes.QueryAllSpecRequest{})
	if err != nil {
		panic(err)
	}

	pairingQueryClient := pairingTypes.NewQueryClient(lt.grpcConn)
	// check if all specs added exist
	if len(specQueryRes.Spec) != specCount {
		panic("Staking Failed SPEC")
	}
	for _, spec := range specQueryRes.Spec {
		if !slices.Contains(checkedSpecs, spec.Index) {
			continue
		}
		// Query providers

		fmt.Println(spec.GetIndex())
		providerQueryRes, err := pairingQueryClient.Providers(context.Background(), &pairingTypes.QueryProvidersRequest{
			ChainID: spec.GetIndex(),
		})
		if err != nil {
			panic(err)
		}
		if len(providerQueryRes.StakeEntry) != providerCount {
			fmt.Println("ProviderQueryRes: ", providerQueryRes.String())
			panic(fmt.Errorf("staking Failed PROVIDER count %d, wanted %d", len(providerQueryRes.StakeEntry), providerCount))
		}
		for _, providerStakeEntry := range providerQueryRes.StakeEntry {
			fmt.Println("provider", providerStakeEntry.Address, providerStakeEntry.Endpoints)
			lt.providerType[providerStakeEntry.Address] = providerStakeEntry.Endpoints
		}
	}
	utils.LavaFormatInfo(successMessage)
}

func (lt *lavaTest) checkBadgeServerResponsive(ctx context.Context, badgeServerAddr string, timeout time.Duration) {
	for start := time.Now(); time.Since(start) < timeout; {
		utils.LavaFormatInfo("Waiting for Badge Server " + badgeServerAddr)
		nctx, cancel := context.WithTimeout(ctx, time.Second)

		grpcClient, err := grpc.DialContext(nctx, badgeServerAddr, grpc.WithBlock(), grpc.WithTransportCredentials(insecure.NewCredentials()))
		if err != nil {
			cancel()
			time.Sleep(time.Second)
			continue
		}
		cancel()
		grpcClient.Close()
		return
	}
	panic("checkBadgeServerResponsive: Check Failed. Badge server didn't respond on " + badgeServerAddr)
}

func (lt *lavaTest) startJSONRPCProxy(ctx context.Context) {
	goExecutablePath, err := exec.LookPath("go")
	if err != nil {
		panic("Could not find go executable path")
	}
	// force go's test timeout to 0, otherwise the default is 10m; our timeout
	// will be enforced by the given ctx.
	command := goExecutablePath + " test ./testutil/e2e/proxy/. -v -timeout 0 eth"
	logName := "02_jsonProxy"
	funcName := "startJSONRPCProxy"

	lt.execCommand(ctx, funcName, logName, command, false)
	utils.LavaFormatInfo(funcName + " OK")
}

func (lt *lavaTest) startJSONRPCProvider(ctx context.Context) {
	for idx := 1; idx <= 5; idx++ {
		command := fmt.Sprintf(
			"%s rpcprovider %s/jsonrpcProvider%d.yml --chain-id=lava --from servicer%d %s",
			lt.protocolPath, configFolder, idx, idx, lt.lavadArgs,
		)
		logName := "03_EthProvider_" + fmt.Sprintf("%02d", idx)
		funcName := fmt.Sprintf("startJSONRPCProvider (provider %02d)", idx)
		lt.execCommandWithRetry(ctx, funcName, logName, command)
	}

	// validate all providers are up
	for idx := 1; idx < 5; idx++ {
		lt.checkProviderResponsive(ctx, fmt.Sprintf("127.0.0.1:222%d", idx), time.Minute)
	}

	utils.LavaFormatInfo("startJSONRPCProvider OK")
}

func (lt *lavaTest) startJSONRPCConsumer(ctx context.Context) {
	for idx, u := range []string{"user1"} {
		command := fmt.Sprintf(
			"%s rpcconsumer %s/ethConsumer%d.yml --chain-id=lava --from %s %s",
			lt.protocolPath, configFolder, idx+1, u, lt.lavadArgs+lt.consumerArgs,
		)
		logName := "04_jsonConsumer_" + fmt.Sprintf("%02d", idx+1)
		funcName := fmt.Sprintf("startJSONRPCConsumer (consumer %02d)", idx+1)
		lt.execCommand(ctx, funcName, logName, command, false)
	}
	utils.LavaFormatInfo("startJSONRPCConsumer OK")
}

// If after timeout and the check does not return it means it failed
func (lt *lavaTest) checkJSONRPCConsumer(rpcURL string, timeout time.Duration, message string) {
	for start := time.Now(); time.Since(start) < timeout; {
		utils.LavaFormatInfo("Waiting JSONRPC Consumer")
		client, err := ethclient.Dial(rpcURL)
		if err != nil {
			continue
		}
		_, err = client.BlockNumber(context.Background())
		if err == nil {
			utils.LavaFormatInfo(message)
			return
		}
		time.Sleep(time.Second)
	}
	panic("checkJSONRPCConsumer: JSONRPC Check Failed Consumer didn't respond")
}

func (lt *lavaTest) checkProviderResponsive(ctx context.Context, rpcURL string, timeout time.Duration) {
	for start := time.Now(); time.Since(start) < timeout; {
		utils.LavaFormatInfo("Waiting Provider " + rpcURL)
		nctx, cancel := context.WithTimeout(ctx, time.Second)
		var tlsConf tls.Config
		tlsConf.InsecureSkipVerify = true // skip CA validation
		credentials := credentials.NewTLS(&tlsConf)
		grpcClient, err := grpc.DialContext(nctx, rpcURL, grpc.WithBlock(), grpc.WithTransportCredentials(credentials))
		if err != nil {
			// utils.LavaFormatInfo(fmt.Sprintf("Provider is still intializing %s", err), nil)
			cancel()
			time.Sleep(time.Second)
			continue
		}
		cancel()
		grpcClient.Close()
		return
	}
	panic("checkProviderResponsive: Check Failed Provider didn't respond" + rpcURL)
}

func jsonrpcTests(rpcURL string, testDuration time.Duration) error {
	ctx := context.Background()
	utils.LavaFormatInfo("Starting JSONRPC Tests")
	errors := []string{}
	client, err := ethclient.Dial(rpcURL)
	if err != nil {
		errors = append(errors, "error client dial")
	}
	for start := time.Now(); time.Since(start) < testDuration; {
		// eth_blockNumber
		latestBlockNumberUint, err := client.BlockNumber(ctx)
		if err != nil {
			errors = append(errors, "error eth_blockNumber")
		}

		// put in a loop for cases that a block have no tx because
		var latestBlock *types.Block
		var latestBlockNumber *big.Int
		var latestBlockTxs types.Transactions
		for {
			// eth_getBlockByNumber
			latestBlockNumber = big.NewInt(int64(latestBlockNumberUint))
			latestBlock, err = client.BlockByNumber(ctx, latestBlockNumber)
			if err != nil {
				errors = append(errors, "error eth_getBlockByNumber")
				continue
			}
			latestBlockTxs = latestBlock.Transactions()

			if len(latestBlockTxs) == 0 {
				latestBlockNumberUint -= 1
				continue
			}
			break
		}

		// eth_gasPrice
		_, err = client.SuggestGasPrice(ctx)
		if err != nil && !strings.Contains(err.Error(), "rpc error") {
			errors = append(errors, "error eth_gasPrice")
		}

		targetTx := latestBlockTxs[0]

		// eth_getTransactionByHash
		targetTx, _, err = client.TransactionByHash(ctx, targetTx.Hash())
		if err != nil {
			errors = append(errors, "error eth_getTransactionByHash")
		}

		// eth_getTransactionReceipt
		_, err = client.TransactionReceipt(ctx, targetTx.Hash())
		if err != nil && !strings.Contains(err.Error(), "rpc error") {
			errors = append(errors, "error eth_getTransactionReceipt")
		}

		targetTxMsg, _ := targetTx.AsMessage(types.LatestSignerForChainID(targetTx.ChainId()), nil)

		// eth_getBalance
		_, err = client.BalanceAt(ctx, targetTxMsg.From(), nil)
		if err != nil && !strings.Contains(err.Error(), "rpc error") {
			errors = append(errors, "error eth_getBalance")
		}

		// eth_getStorageAt
		_, err = client.StorageAt(ctx, *targetTx.To(), common.HexToHash("00"), nil)
		if err != nil && !strings.Contains(err.Error(), "rpc error") {
			errors = append(errors, "error eth_getStorageAt")
		}

		// eth_getCode
		_, err = client.CodeAt(ctx, *targetTx.To(), nil)
		if err != nil && !strings.Contains(err.Error(), "rpc error") {
			errors = append(errors, "error eth_getCode")
		}

		previousBlock := big.NewInt(int64(latestBlockNumberUint - 1))

		callMsg := ethereum.CallMsg{
			From:       targetTxMsg.From(),
			To:         targetTxMsg.To(),
			Gas:        targetTxMsg.Gas(),
			GasPrice:   targetTxMsg.GasPrice(),
			GasFeeCap:  targetTxMsg.GasFeeCap(),
			GasTipCap:  targetTxMsg.GasTipCap(),
			Value:      targetTxMsg.Value(),
			Data:       targetTxMsg.Data(),
			AccessList: targetTxMsg.AccessList(),
		}

		// eth_call
		_, err = client.CallContract(ctx, callMsg, previousBlock)
		if err != nil && !strings.Contains(err.Error(), "rpc error") {
			errors = append(errors, "error JSONRPC_eth_call")
		}
	}

	if len(errors) > 0 {
		return fmt.Errorf(strings.Join(errors, ",\n"))
	}

	return nil
}

func (lt *lavaTest) startLavaProviders(ctx context.Context) {
	for idx := 6; idx <= 10; idx++ {
		command := fmt.Sprintf(
			"%s rpcprovider %s/lavaProvider%d --chain-id=lava --from servicer%d %s",
			lt.protocolPath, configFolder, idx, idx, lt.lavadArgs,
		)
		logName := "05_LavaProvider_" + fmt.Sprintf("%02d", idx-5)
		funcName := fmt.Sprintf("startLavaProviders (provider %02d)", idx-5)
		lt.execCommand(ctx, funcName, logName, command, false)
	}

	// validate all providers are up
	for idx := 6; idx <= 10; idx++ {
		lt.checkProviderResponsive(ctx, fmt.Sprintf("127.0.0.1:226%d", idx-5), time.Minute)
	}

	utils.LavaFormatInfo("startLavaProviders OK")
}

func (lt *lavaTest) startLavaConsumer(ctx context.Context) {
	for idx, u := range []string{"user3"} {
		command := fmt.Sprintf(
			"%s rpcconsumer %s/lavaConsumer%d.yml --chain-id=lava --from %s %s",
			lt.protocolPath, configFolder, idx+1, u, lt.lavadArgs+lt.consumerArgs,
		)
		logName := "06_RPCConsumer_" + fmt.Sprintf("%02d", idx+1)
		funcName := fmt.Sprintf("startRPCConsumer (consumer %02d)", idx+1)
		lt.execCommand(ctx, funcName, logName, command, false)
	}
	utils.LavaFormatInfo("startRPCConsumer OK")
}

func (lt *lavaTest) checkTendermintConsumer(rpcURL string, timeout time.Duration) {
	for start := time.Now(); time.Since(start) < timeout; {
		utils.LavaFormatInfo("Waiting TENDERMINT Consumer")
		client, err := tmclient.New(rpcURL, "/websocket")
		if err != nil {
			continue
		}
		_, err = client.Status(context.Background())
		if err == nil {
			utils.LavaFormatInfo("checkTendermintConsumer OK")
			return
		}
		time.Sleep(time.Second)
	}
	panic("TENDERMINT Check Failed")
}

func tendermintTests(rpcURL string, testDuration time.Duration) error {
	ctx := context.Background()
	utils.LavaFormatInfo("Starting TENDERMINT Tests")
	errors := []string{}
	client, err := tmclient.New(rpcURL, "/websocket")
	if err != nil {
		errors = append(errors, "error client dial")
	}
	for start := time.Now(); time.Since(start) < testDuration; {
		_, err := client.Status(ctx)
		if err != nil {
			errors = append(errors, err.Error())
		}
		_, err = client.Health(ctx)
		if err != nil {
			errors = append(errors, err.Error())
		}
	}
	if len(errors) > 0 {
		return fmt.Errorf(strings.Join(errors, ",\n"))
	}
	return nil
}

func tendermintURITests(rpcURL string, testDuration time.Duration) error {
	utils.LavaFormatInfo("Starting TENDERMINTRPC URI Tests")
	errors := []string{}
	mostImportantApisToTest := map[string]bool{
		"%s/health":                              true,
		"%s/status":                              true,
		"%s/block?height=1":                      true,
		"%s/blockchain?minHeight=0&maxHeight=10": true,
		// "%s/dial_peers?persistent=true&unconditional=true&private=true": false, // this is a rpc affecting query and is not available on the spec so it should fail
	}
	for start := time.Now(); time.Since(start) < testDuration; {
		for api, noFail := range mostImportantApisToTest {
			reply, err := getRequest(fmt.Sprintf(api, rpcURL))
			if err != nil && noFail {
				errors = append(errors, fmt.Sprintf("%s", err))
			} else if strings.Contains(string(reply), "error") && noFail {
				errors = append(errors, string(reply))
			}
		}
	}

	if len(errors) > 0 {
		return fmt.Errorf(strings.Join(errors, ",\n"))
	}
	return nil
}

// This would submit a proposal, vote then stake providers and clients for that network over lava
func (lt *lavaTest) lavaOverLava(ctx context.Context) {
	utils.LavaFormatInfo("Starting Lava over Lava Tests")
	command := "./scripts/init_e2e_lava_over_lava.sh"
	lt.execCommand(ctx, "startJSONRPCConsumer", "07_lavaOverLava", command, true)

	// scripts/init_e2e.sh will:
	// - produce 4 specs: ETH1, GTH1, IBC, COSMOSSDK, LAV1 (via spec_add_{ethereum,cosmoshub,lava})
	// - produce 1 plan: "DefaultPlan"

	lt.checkStakeLava(1, 5, 3, 5, checkedPlansE2E, checkedSpecsE2ELOL, checkedSubscriptionsLOL, "Lava Over Lava Test OK")
}

func (lt *lavaTest) checkRESTConsumer(rpcURL string, timeout time.Duration) {
	for start := time.Now(); time.Since(start) < timeout; {
		utils.LavaFormatInfo("Waiting REST Consumer")
		reply, err := getRequest(fmt.Sprintf("%s/blocks/latest", rpcURL))
		if err != nil || strings.Contains(string(reply), "error") {
			time.Sleep(time.Second)
			continue
		} else {
			utils.LavaFormatInfo("checkRESTConsumer OK")
			return
		}
	}
	panic("REST Check Failed")
}

func restTests(rpcURL string, testDuration time.Duration) error {
	utils.LavaFormatInfo("Starting REST Tests")
	errors := []string{}
	mostImportantApisToTest := []string{
		"%s/blocks/latest",
		"%s/lavanet/lava/pairing/providers/LAV1",
		"%s/lavanet/lava/pairing/clients/LAV1",
		"%s/cosmos/gov/v1beta1/proposals",
		"%s/lavanet/lava/spec/spec",
		"%s/blocks/1",
	}
	for start := time.Now(); time.Since(start) < testDuration; {
		for _, api := range mostImportantApisToTest {
			reply, err := getRequest(fmt.Sprintf(api, rpcURL))
			if err != nil {
				errors = append(errors, fmt.Sprintf("%s", err))
			} else if strings.Contains(string(reply), "error") {
				errors = append(errors, string(reply))
			}
		}
	}

	if len(errors) > 0 {
		return fmt.Errorf(strings.Join(errors, ",\n"))
	}
	return nil
}

func getRequest(url string) ([]byte, error) {
	res, err := http.Get(url)
	if err != nil {
		return nil, err
	}
	defer func() {
		_ = res.Body.Close()
	}()

	body, err := io.ReadAll(res.Body)
	if err != nil {
		return nil, err
	}

	return body, nil
}

func (lt *lavaTest) checkGRPCConsumer(rpcURL string, timeout time.Duration) {
	for start := time.Now(); time.Since(start) < timeout; {
		utils.LavaFormatInfo("Waiting GRPC Consumer")
		grpcConn, err := grpc.Dial(rpcURL, grpc.WithTransportCredentials(insecure.NewCredentials()))
		if err != nil {
			continue
		}
		specQueryClient := specTypes.NewQueryClient(grpcConn)
		_, err = specQueryClient.SpecAll(context.Background(), &specTypes.QueryAllSpecRequest{})
		if err == nil {
			utils.LavaFormatInfo("checkGRPCConsumer OK")
			return
		}
		time.Sleep(time.Second)
	}
	panic("GRPC Check Failed")
}

func grpcTests(rpcURL string, testDuration time.Duration) error {
	ctx := context.Background()
	utils.LavaFormatInfo("Starting GRPC Tests")
	grpcConn, err := grpc.Dial(rpcURL, grpc.WithTransportCredentials(insecure.NewCredentials()))
	if err != nil {
		return fmt.Errorf("error client dial: %s", err.Error())
	}
	errors := []string{}
	specQueryClient := specTypes.NewQueryClient(grpcConn)
	pairingQueryClient := pairingTypes.NewQueryClient(grpcConn)
	for start := time.Now(); time.Since(start) < testDuration; {
		specQueryRes, err := specQueryClient.SpecAll(ctx, &specTypes.QueryAllSpecRequest{})
		if err != nil {
			errors = append(errors, err.Error())
			continue
		}
		for _, spec := range specQueryRes.Spec {
			_, err = pairingQueryClient.Providers(context.Background(), &pairingTypes.QueryProvidersRequest{
				ChainID: spec.GetIndex(),
			})
			if err != nil {
				errors = append(errors, err.Error())
			}
		}
	}
	if len(errors) > 0 {
		return fmt.Errorf(strings.Join(errors, ",\n"))
	}
	return nil
}

func (lt *lavaTest) finishTestSuccessfully() {
	lt.testFinishedProperly = true
	for _, cmd := range lt.commands { // kill all the project commands
		cmd.Process.Kill()
	}
}

func (lt *lavaTest) saveLogs() {
	if _, err := os.Stat(lt.logPath); errors.Is(err, os.ErrNotExist) {
		err = os.MkdirAll(lt.logPath, os.ModePerm)
		if err != nil {
			panic(err)
		}
	}
	errorFound := false
	errorFiles := []string{}
	errorPrint := make(map[string]string)
	for fileName, logBuffer := range lt.logs {
		file, err := os.Create(lt.logPath + fileName + ".log")
		if err != nil {
			panic(err)
		}
		writer := bufio.NewWriter(file)
		writer.Write(logBuffer.Bytes())
		writer.Flush()
		utils.LavaFormatDebug("writing file", []utils.Attribute{{Key: "fileName", Value: fileName}, {Key: "lines", Value: len(logBuffer.Bytes())}}...)
		file.Close()

		lines := strings.Split(logBuffer.String(), "\n")
		errorLines := []string{}
		for _, line := range lines {
			if fileName == "00_StartLava" { // TODO remove this and solve the errors
				break
			}
			if strings.Contains(line, " ERR ") {
				isAllowedError := false
				for errorSubstring := range allowedErrors {
					if strings.Contains(line, errorSubstring) {
						isAllowedError = true
						break
					}
				}
				// When test did not finish properly save all logs. If test finished properly save only non allowed errors.
				if !lt.testFinishedProperly || !isAllowedError {
					errorFound = true
					errorLines = append(errorLines, line)
				}
			}
		}
		if len(errorLines) == 0 {
			continue
		}

		// dump all errors into the log file
		errors := strings.Join(errorLines, "\n")
		errFile, err := os.Create(lt.logPath + fileName + "_errors.log")
		if err != nil {
			panic(err)
		}
		writer = bufio.NewWriter(errFile)
		writer.Write([]byte(errors))
		writer.Flush()
		errFile.Close()

		// keep at most 5 errors to display
		count := len(errorLines)
		if count > 5 {
			count = 5
		}
		errorPrint[fileName] = strings.Join(errorLines[:count], "\n")
		errorFiles = append(errorFiles, fileName)
	}

	if errorFound {
		for _, errLine := range errorPrint {
			fmt.Println("ERROR: ", errLine)
		}
		panic("Error found in logs " + strings.Join(errorFiles, ", "))
	}
}

func (lt *lavaTest) checkQoS() error {
	utils.LavaFormatInfo("Starting QoS Tests")
	errors := []string{}

	pairingClient := pairingTypes.NewQueryClient(lt.grpcConn)
	providerCU, err := calculateProviderCU(pairingClient)
	if err != nil {
		panic("Provider CU calculation error!")
	}

	providerIdx := 0
	for provider := range providerCU {
		// Get sequence number of provider
		logNameAcc := "8_authAccount" + fmt.Sprintf("%02d", providerIdx)
		lt.logs[logNameAcc] = new(bytes.Buffer)

		fetchAccCommand := lt.lavadPath + " query account " + provider + " --output=json"
		cmdAcc := exec.CommandContext(context.Background(), "", "")
		cmdAcc.Path = lt.lavadPath
		cmdAcc.Args = strings.Split(fetchAccCommand, " ")
		cmdAcc.Stdout = lt.logs[logNameAcc]
		cmdAcc.Stderr = lt.logs[logNameAcc]
		err = cmdAcc.Start()
		if err != nil {
			errors = append(errors, fmt.Sprintf("%s", err))
		}
		lt.commands[logNameAcc] = cmdAcc
		err = cmdAcc.Wait()
		if err != nil {
			errors = append(errors, fmt.Sprintf("%s", err))
		}

		var obj map[string]interface{}
		err := json.Unmarshal((lt.logs[logNameAcc].Bytes()), &obj)
		if err != nil {
			panic(err)
		}

		sequence, ok := obj["sequence"].(string)
		if !ok {
			panic("Sequence field is not valid!")
		}
		sequenceInt, err := strconv.ParseInt(sequence, 10, 64)
		if err != nil {
			panic(err)
		}
		sequenceInt--
		sequence = strconv.Itoa(int(sequenceInt))
		//
		logName := "9_QoS_" + fmt.Sprintf("%02d", providerIdx)
		lt.logs[logName] = new(bytes.Buffer)

		txQueryCommand := lt.lavadPath + " query tx --type=acc_seq " + provider + "/" + sequence

		cmd := exec.CommandContext(context.Background(), "", "")
		cmd.Path = lt.lavadPath
		cmd.Args = strings.Split(txQueryCommand, " ")
		cmd.Stdout = lt.logs[logName]
		cmd.Stderr = lt.logs[logName]

		err = cmd.Start()
		if err != nil {
			errors = append(errors, fmt.Sprintf("%s", err))
		}
		lt.commands[logName] = cmd
		err = cmd.Wait()
		if err != nil {
			errors = append(errors, fmt.Sprintf("%s", err))
		}

		lines := strings.Split(lt.logs[logName].String(), "\n")
		for idx, line := range lines {
			if strings.Contains(line, "key: QoSScore") {
				startIndex := strings.Index(lines[idx+1], "\"") + 1
				endIndex := strings.LastIndex(lines[idx+1], "\"")
				qosScoreStr := lines[idx+1][startIndex:endIndex]
				qosScore, err := strconv.ParseFloat(qosScoreStr, 64)
				if err != nil {
					errors = append(errors, fmt.Sprintf("%s", err))
				}
				if qosScore < 1 {
					errors = append(errors, "QoS score is less than 1 !")
				}
			}
		}
		providerIdx++
	}
	utils.LavaFormatInfo("QOS CHECK OK")

	if len(errors) > 0 {
		return fmt.Errorf(strings.Join(errors, ",\n"))
	}
	return nil
}

func (lt *lavaTest) checkResponse(tendermintConsumerURL, restConsumerURL, grpcConsumerURL string) error {
	utils.LavaFormatInfo("Starting Relay Response Integrity Tests")

	// TENDERMINT:
	tendermintNodeURL := "http://0.0.0.0:26657"
	errors := []string{}
	apiMethodTendermint := "%s/block?height=1"

	providerReply, err := getRequest(fmt.Sprintf(apiMethodTendermint, tendermintConsumerURL))
	if err != nil {
		errors = append(errors, fmt.Sprintf("%s", err))
	} else if strings.Contains(string(providerReply), "error") {
		errors = append(errors, string(providerReply))
	}
	//
	nodeReply, err := getRequest(fmt.Sprintf(apiMethodTendermint, tendermintNodeURL))
	if err != nil {
		errors = append(errors, fmt.Sprintf("%s", err))
	} else if strings.Contains(string(nodeReply), "error") {
		errors = append(errors, string(nodeReply))
	}
	//
	if !bytes.Equal(providerReply, nodeReply) {
		errors = append(errors, "tendermint relay response integrity error!")
	} else {
		utils.LavaFormatInfo("TENDERMINT RESPONSE CROSS VERIFICATION OK")
	}

	// REST:
	restNodeURL := "http://0.0.0.0:1317"
	apiMethodRest := "%s/blocks/1"

	providerReply, err = getRequest(fmt.Sprintf(apiMethodRest, restConsumerURL))
	if err != nil {
		errors = append(errors, fmt.Sprintf("%s", err))
	} else if strings.Contains(string(providerReply), "error") {
		errors = append(errors, string(providerReply))
	}
	//
	nodeReply, err = getRequest(fmt.Sprintf(apiMethodRest, restNodeURL))
	if err != nil {
		errors = append(errors, fmt.Sprintf("%s", err))
	} else if strings.Contains(string(nodeReply), "error") {
		errors = append(errors, string(nodeReply))
	}
	//
	if !bytes.Equal(providerReply, nodeReply) {
		errors = append(errors, "rest relay response integrity error!")
	} else {
		utils.LavaFormatInfo("REST RESPONSE CROSS VERIFICATION OK")
	}

	// gRPC:
	grpcNodeURL := "127.0.0.1:9090"

	grpcConnProvider, err := grpc.Dial(grpcConsumerURL, grpc.WithTransportCredentials(insecure.NewCredentials()))
	if err != nil {
		errors = append(errors, "error client dial")
	}
	pairingQueryClient := pairingTypes.NewQueryClient(grpcConnProvider)
	if err != nil {
		errors = append(errors, err.Error())
	}
	grpcProviderReply, err := pairingQueryClient.Providers(context.Background(), &pairingTypes.QueryProvidersRequest{
		ChainID: "LAV1",
	})
	if err != nil {
		errors = append(errors, err.Error())
	}

	//
	grpcConnNode, err := grpc.Dial(grpcNodeURL, grpc.WithTransportCredentials(insecure.NewCredentials()))
	if err != nil {
		errors = append(errors, "error client dial")
	}
	pairingQueryClient = pairingTypes.NewQueryClient(grpcConnNode)
	if err != nil {
		errors = append(errors, err.Error())
	}
	grpcNodeReply, err := pairingQueryClient.Providers(context.Background(), &pairingTypes.QueryProvidersRequest{
		ChainID: "LAV1",
	})
	if err != nil {
		errors = append(errors, err.Error())
	}
	//

	if strings.TrimSpace(grpcNodeReply.String()) != strings.TrimSpace(grpcProviderReply.String()) {
		errors = append(errors, "grpc relay response integrity error!")
	} else {
		utils.LavaFormatInfo("GRPC RESPONSE CROSS VERIFICATION OK")
	}

	if len(errors) > 0 {
		return fmt.Errorf(strings.Join(errors, ",\n"))
	}
	return nil
}

func (lt *lavaTest) getKeyAddress(key string) string {
	cmd := exec.Command(lt.lavadPath, "keys", "show", key, "-a")

	output, err := cmd.Output()
	if err != nil {
		panic(fmt.Sprintf("could not get %s address %s", key, err.Error()))
	}

	return string(output)
}

func calculateProviderCU(pairingClient pairingTypes.QueryClient) (map[string]uint64, error) {
	providerCU := make(map[string]uint64)
	paymentStorageClientRes, err := pairingClient.UniquePaymentStorageClientProviderAll(context.Background(), &pairingTypes.QueryAllUniquePaymentStorageClientProviderRequest{})
	if err != nil {
		return nil, err
	}
	uniquePaymentStorageClientProviderList := paymentStorageClientRes.GetUniquePaymentStorageClientProvider()

	for _, uniquePaymentStorageClientProvider := range uniquePaymentStorageClientProviderList {
		_, providerAddr := decodeProviderAddressFromUniquePaymentStorageClientProvider(uniquePaymentStorageClientProvider.Index)

		cu := uniquePaymentStorageClientProvider.UsedCU
		providerCU[providerAddr] += cu
	}
	return providerCU, nil
}

func decodeProviderAddressFromUniquePaymentStorageClientProvider(inputStr string) (clientAddr, providerAddr string) {
	firstIndex := strings.Index(inputStr, "lava@")
	secondIndex := firstIndex + strings.Index(inputStr[firstIndex+len("lava@"):], "lava@") + len("lava@")

	clientAddr = inputStr[firstIndex:secondIndex]
	providerAddr = inputStr[secondIndex : secondIndex+44]

	return clientAddr, providerAddr
}

func runProtocolE2E(timeout time.Duration) {
	os.RemoveAll(protocolLogsFolder)
	gopath := os.Getenv("GOPATH")
	if gopath == "" {
		gopath = build.Default.GOPATH
	}
	grpcConn, err := grpc.Dial("127.0.0.1:9090", grpc.WithTransportCredentials(insecure.NewCredentials()))
	if err != nil {
		// Just log because grpc redials
		fmt.Println(err)
	}
	lt := &lavaTest{
		grpcConn:     grpcConn,
		lavadPath:    gopath + "/bin/lavad",
		protocolPath: gopath + "/bin/lava-protocol",
		lavadArgs:    "--geolocation 1 --log_level debug",
		consumerArgs: " --allow-insecure-provider-dialing",
		logs:         make(map[string]*bytes.Buffer),
		commands:     make(map[string]*exec.Cmd),
		providerType: make(map[string][]epochStorageTypes.Endpoint),
		logPath:      protocolLogsFolder,
	}
	// use defer to save logs in case the tests fail
	defer func() {
		if r := recover(); r != nil {
			lt.saveLogs()
			panic("E2E Failed")
		} else {
			lt.saveLogs()
		}
	}()

	utils.LavaFormatInfo("Starting Lava")

	ctx, cancel := context.WithTimeout(context.Background(), timeout)
	defer cancel()

	go lt.startLava(ctx)
	lt.checkLava(timeout)
	utils.LavaFormatInfo("Starting Lava OK")
	lt.compileLavaProtocol()
	utils.LavaFormatInfo("Compiling Protocol OK")

	utils.LavaFormatInfo("Staking Lava")
	lt.stakeLava(ctx)

	// scripts/init_e2e.sh will:
	// - produce 4 specs: ETH1, GTH1, IBC, COSMOSSDK, LAV1 (via spec_add_{ethereum,cosmoshub,lava})
	// - produce 1 plan: "DefaultPlan"
	// - produce 5 staked providers (for each of ETH1, LAV1)
	// - produce 1 staked client (for each of ETH1, LAV1)
	// - produce 1 subscription (for both ETH1, LAV1)

	lt.checkStakeLava(1, 5, 3, 5, checkedPlansE2E, checkedSpecsE2E, checkedSubscriptions, "Staking Lava OK")

	utils.LavaFormatInfo("RUNNING TESTS")

	// hereinafter:
	// run each consumer test once for each client/user (staked or subscription)

	// repeat() is a helper to run a given function once per client, passing the
	// iteration (client) number to the function
	repeat := func(n int, f func(int)) {
		for i := 1; i <= n; i++ {
			f(i)
		}
	}

	// ETH1 flow
	lt.startJSONRPCProxy(ctx)
	lt.checkJSONRPCConsumer("http://127.0.0.1:1111", time.Minute*2, "JSONRPCProxy OK") // checks proxy.
	lt.startJSONRPCProvider(ctx)
	lt.startJSONRPCConsumer(ctx)

	repeat(1, func(n int) {
		url := fmt.Sprintf("http://127.0.0.1:333%d/1", n)
		msg := fmt.Sprintf("JSONRPCConsumer%d OK", n)
		lt.checkJSONRPCConsumer(url, time.Minute*2, msg)
	})

	// Lava Flow
	lt.startLavaProviders(ctx)
	lt.startLavaConsumer(ctx)

	// staked client then with subscription
	repeat(1, func(n int) {
		url := fmt.Sprintf("http://127.0.0.1:334%d/1", (n-1)*3)
		lt.checkTendermintConsumer(url, time.Second*30)
		url = fmt.Sprintf("http://127.0.0.1:334%d/1", (n-1)*3+1)
		lt.checkRESTConsumer(url, time.Second*30)
		url = fmt.Sprintf("127.0.0.1:334%d", (n-1)*3+2)
		lt.checkGRPCConsumer(url, time.Second*30)
	})

	// staked client then with subscription
	repeat(1, func(n int) {
		url := fmt.Sprintf("http://127.0.0.1:333%d/1", n)
		if err := jsonrpcTests(url, time.Second*30); err != nil {
			panic(err)
		}
	})
	utils.LavaFormatInfo("JSONRPC TEST OK")

	// staked client then with subscription
	repeat(1, func(n int) {
		url := fmt.Sprintf("http://127.0.0.1:334%d/1", (n-1)*3)
		if err := tendermintTests(url, time.Second*30); err != nil {
			panic(err)
		}
	})
	utils.LavaFormatInfo("TENDERMINTRPC TEST OK")

	// staked client then with subscription
	repeat(1, func(n int) {
		url := fmt.Sprintf("http://127.0.0.1:334%d/1", (n-1)*3)
		if err := tendermintURITests(url, time.Second*30); err != nil {
			panic(err)
		}
	})
	utils.LavaFormatInfo("TENDERMINTRPC URI TEST OK")

	lt.lavaOverLava(ctx)

	// staked client then with subscription
	repeat(1, func(n int) {
		url := fmt.Sprintf("http://127.0.0.1:334%d/1", (n-1)*3+1)
		if err := restTests(url, time.Second*30); err != nil {
			panic(err)
		}
	})
	utils.LavaFormatInfo("REST TEST OK")

	// staked client then with subscription
	// TODO: if set to 30 secs fails e2e need to investigate why. currently blocking PR's
	repeat(1, func(n int) {
		url := fmt.Sprintf("127.0.0.1:334%d", (n-1)*3+2)
		if err := grpcTests(url, time.Second*5); err != nil {
			panic(err)
		}
	})
	utils.LavaFormatInfo("GRPC TEST OK")

	lt.checkResponse("http://127.0.0.1:3340/1", "http://127.0.0.1:3341/1", "127.0.0.1:3342")

	// TODO: Add payment tests when subscription payment mechanism is implemented

	lt.checkQoS()

	lt.finishTestSuccessfully()
}<|MERGE_RESOLUTION|>--- conflicted
+++ resolved
@@ -80,7 +80,7 @@
 	fmt.Println("Test Directory", dir)
 }
 
-func (lt *lavaTest) execCommandWithRetry(ctx context.Context, funcName, logName, command string) {
+func (lt *lavaTest) execCommandWithRetry(ctx context.Context, funcName string, logName string, command string) {
 	utils.LavaFormatDebug("Executing command " + command)
 	lt.logs[logName] = new(bytes.Buffer)
 
@@ -117,10 +117,6 @@
 	}()
 }
 
-<<<<<<< HEAD
-func (lt *lavaTest) execCommand(ctx context.Context, funcName, logName, command string, wait bool) {
-	fmt.Fprintf(os.Stderr, "executing command: %s, %s\n", funcName, logName)
-=======
 func (lt *lavaTest) execCommand(ctx context.Context, funcName string, logName string, command string, wait bool) {
 	defer func() {
 		if r := recover(); r != nil {
@@ -129,7 +125,6 @@
 		}
 	}()
 
->>>>>>> 560831f5
 	lt.logs[logName] = new(bytes.Buffer)
 
 	cmd := exec.CommandContext(ctx, "", "")
@@ -137,10 +132,6 @@
 	cmd.Path = cmd.Args[0]
 	cmd.Stdout = lt.logs[logName]
 	cmd.Stderr = lt.logs[logName]
-	if funcName == "letseee" {
-		cmd.Stdout = io.MultiWriter(lt.logs[logName], os.Stderr)
-		cmd.Stderr = io.MultiWriter(lt.logs[logName], os.Stderr)
-	}
 
 	err := cmd.Start()
 	if err != nil {
@@ -159,7 +150,7 @@
 	}
 }
 
-func (lt *lavaTest) listenCmdCommand(cmd *exec.Cmd, panicReason, functionName string) {
+func (lt *lavaTest) listenCmdCommand(cmd *exec.Cmd, panicReason string, functionName string) {
 	err := cmd.Wait()
 	if err != nil && !lt.testFinishedProperly {
 		utils.LavaFormatError(functionName+" cmd wait err", err)
@@ -919,7 +910,7 @@
 	return nil
 }
 
-func (lt *lavaTest) checkResponse(tendermintConsumerURL, restConsumerURL, grpcConsumerURL string) error {
+func (lt *lavaTest) checkResponse(tendermintConsumerURL string, restConsumerURL string, grpcConsumerURL string) error {
 	utils.LavaFormatInfo("Starting Relay Response Integrity Tests")
 
 	// TENDERMINT:
@@ -1046,7 +1037,7 @@
 	return providerCU, nil
 }
 
-func decodeProviderAddressFromUniquePaymentStorageClientProvider(inputStr string) (clientAddr, providerAddr string) {
+func decodeProviderAddressFromUniquePaymentStorageClientProvider(inputStr string) (clientAddr string, providerAddr string) {
 	firstIndex := strings.Index(inputStr, "lava@")
 	secondIndex := firstIndex + strings.Index(inputStr[firstIndex+len("lava@"):], "lava@") + len("lava@")
 
