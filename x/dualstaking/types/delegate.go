--- conflicted
+++ resolved
@@ -6,11 +6,7 @@
 	sdk "github.com/cosmos/cosmos-sdk/types"
 	"github.com/lavanet/lava/utils"
 	"github.com/lavanet/lava/utils/slices"
-<<<<<<< HEAD
-	epochstoragetypes "github.com/lavanet/lava/x/epochstorage/types"
-=======
 	subscriptionkeeper "github.com/lavanet/lava/x/subscription/keeper"
->>>>>>> 332aa1ba
 )
 
 func NewDelegation(delegator, provider, chainID string, blockTime time.Time, tokenDenom string) Delegation {
@@ -18,13 +14,8 @@
 		Delegator: delegator,
 		Provider:  provider,
 		ChainID:   chainID,
-<<<<<<< HEAD
-		Amount:    sdk.NewCoin(epochstoragetypes.TokenDenom, sdk.ZeroInt()),
+		Amount:    sdk.NewCoin(tokenDenom, sdk.ZeroInt()),
 		Timestamp: utils.NextMonth(blockTime).UTC().Unix(),
-=======
-		Amount:    sdk.NewCoin(tokenDenom, sdk.ZeroInt()),
-		Timestamp: subscriptionkeeper.NextMonth(blockTime).UTC().Unix(),
->>>>>>> 332aa1ba
 	}
 }
 
