--- conflicted
+++ resolved
@@ -31,13 +31,8 @@
 		}
 
 		// freeze the provider by making the StakeAppliedBlock be max. This will remove the provider from the pairing list in the next epoch
-<<<<<<< HEAD
-		stakeEntry.StakeAppliedBlock = FrozenBlock
+		stakeEntry.StakeAppliedBlock = types.FROZEN_BLOCK
 		k.epochStorageKeeper.ModifyStakeEntryCurrent(ctx, chainId, stakeEntry, index)
-=======
-		stakeEntry.StakeAppliedBlock = types.FROZEN_BLOCK
-		k.epochStorageKeeper.ModifyStakeEntryCurrent(ctx, epochstoragetypes.ProviderKey, chainId, stakeEntry, index)
->>>>>>> 9a045e99
 	}
 
 	utils.LogLavaEvent(ctx, ctx.Logger(), "freeze_provider", map[string]string{"providerAddress": providerAddr.String(), "chainIDs": strings.Join(chainIDs, ","), "freezeRequestBlock": strconv.FormatInt(ctx.BlockHeight(), 10), "freezeReason": reason}, "Provider Freeze")
