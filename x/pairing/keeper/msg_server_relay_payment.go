--- conflicted
+++ resolved
@@ -66,7 +66,11 @@
 			return errorLogAndFormat("relay_payment_pairing", details, "invalid pairing claim on proof of relay")
 		}
 
-		epochStart, _ := k.epochStorageKeeper.GetEpochStartForBlock(ctx, uint64(relay.BlockHeight))
+		epochStart, _, err := k.epochStorageKeeper.GetEpochStartForBlock(ctx, uint64(relay.BlockHeight))
+		if err != nil {
+			details := map[string]string{"epoch": strconv.FormatUint(epochStart, 10), "block": strconv.FormatUint(uint64(relay.BlockHeight), 10), "error": err.Error()}
+			return errorLogAndFormat("relay_payment_epoch_start", details, "problem getting epoch start")
+		}
 
 		payReliability := false
 		//validate data reliability
@@ -129,23 +133,13 @@
 				details["error"] = "vrf signing is invalid, proof result mismatch"
 				return errorLogAndFormat("relay_data_reliability_vrf_proof", details, "invalid vrf proof by consumer, result doesn't correspond to proof")
 			}
-<<<<<<< HEAD
-			spec, found := k.specKeeper.GetSpec(ctx, relay.ChainID)
-			if !found {
-				details["chainID"] = relay.ChainID
-				errorLogAndFormat("relay_payment_spec", details, "failed to get spec for chain ID")
-				panic(fmt.Sprintf("failed to get spec for index: %s", relay.ChainID))
-			}
+
 			servicersToPairCount, err := k.ServicersToPairCount(ctx, uint64(relay.BlockHeight))
 			if err != nil {
 				details["error"] = err.Error()
 				return errorLogAndFormat("relay_payment_reliability_servicerstopaircount", details, details["error"])
 			}
 			index := utils.GetIndexForVrf(relay.DataReliability.VrfValue, uint32(servicersToPairCount), spec.ReliabilityThreshold)
-=======
-
-			index := utils.GetIndexForVrf(relay.DataReliability.VrfValue, uint32(k.ServicersToPairCount(ctx)), spec.ReliabilityThreshold)
->>>>>>> e771a192
 			if index != int64(thisProviderIndex) {
 				details["error"] = "data reliability data did not pass the threshold or returned mismatch index"
 				details["VRF_index"] = strconv.FormatInt(index, 10)
@@ -155,12 +149,6 @@
 			payReliability = true
 		}
 
-<<<<<<< HEAD
-		epochStart, _, err := k.epochStorageKeeper.GetEpochStartForBlock(ctx, uint64(relay.BlockHeight))
-		if err != nil {
-			details := map[string]string{"epoch": strconv.FormatUint(epochStart, 10), "block": strconv.FormatUint(uint64(relay.BlockHeight), 10), "error": err.Error()}
-			return errorLogAndFormat("relay_payment_epoch_start", details, "problem getting epoch start")
-		}
 		if isOverlap {
 			epochStart, err = k.epochStorageKeeper.GetPreviousEpochStartForBlock(ctx, uint64(relay.BlockHeight))
 			if err != nil {
@@ -168,8 +156,6 @@
 				return errorLogAndFormat("relay_payment_epoch_start_overlap", details, "problem getting epoch start")
 			}
 		}
-=======
->>>>>>> e771a192
 		//this prevents double spend attacks, and tracks the CU per session a client can use
 		totalCUInEpochForUserProvider, err := k.Keeper.AddEpochPayment(ctx, relay.ChainID, epochStart, clientAddr, providerAddr, relay.CuSum, strconv.FormatUint(relay.SessionId, 16))
 		if err != nil {
