--- conflicted
+++ resolved
@@ -1443,13 +1443,12 @@
 	require.NotNil(t, err)
 }
 
-<<<<<<< HEAD
 // Helper function to perform payment and verify the balances (if valid, provider's balance should increase and consumer should decrease)
 func payAndVerifyBalance(t *testing.T, ts *testStruct, relayPaymentMessage types.MsgRelayPayment, valid bool) {
 
 	// Get provider's and consumer's before payment
 	balance := ts.keepers.BankKeeper.GetBalance(sdk.UnwrapSDKContext(ts.ctx), ts.providers[0].address, epochstoragetypes.TokenDenom).Amount.Int64()
-	stakeClient, _, _ := ts.keepers.Epochstorage.StakeEntryByAddress(sdk.UnwrapSDKContext(ts.ctx), epochstoragetypes.ClientKey, ts.spec.Index, ts.clients[0].address)
+	stakeClient, _, _ := ts.keepers.Epochstorage.GetStakeEntryByAddressCurrent(sdk.UnwrapSDKContext(ts.ctx), epochstoragetypes.ClientKey, ts.spec.Index, ts.clients[0].address)
 
 	// perform payment
 	_, err := ts.servers.PairingServer.RelayPayment(ts.ctx, &relayPaymentMessage)
@@ -1462,7 +1461,7 @@
 
 		// payment is valid, consumer's balance should decrease
 		burn := ts.keepers.Pairing.BurnCoinsPerCU(sdk.UnwrapSDKContext(ts.ctx)).MulInt64(int64(relayPaymentMessage.GetRelays()[0].CuSum))
-		newStakeClient, _, _ := ts.keepers.Epochstorage.StakeEntryByAddress(sdk.UnwrapSDKContext(ts.ctx), epochstoragetypes.ClientKey, ts.spec.Index, ts.clients[0].address)
+		newStakeClient, _, _ := ts.keepers.Epochstorage.GetStakeEntryByAddressCurrent(sdk.UnwrapSDKContext(ts.ctx), epochstoragetypes.ClientKey, ts.spec.Index, ts.clients[0].address)
 		require.Equal(t, stakeClient.Stake.Amount.Int64()-burn.TruncateInt64(), newStakeClient.Stake.Amount.Int64())
 
 	} else {
@@ -1477,18 +1476,12 @@
 	// setup testnet with mock spec, a staked client and a staked provider
 	ts := setupForPaymentTest(t)
 
-=======
-func TestEpochPaymentDeletion(t *testing.T) {
-
-	ts := setupForPaymentTest(t) //reset the keepers state before each state
->>>>>>> 4a00d153
 	ts.spec = common.CreateMockSpec()
 	ts.keepers.Spec.SetSpec(sdk.UnwrapSDKContext(ts.ctx), ts.spec)
 	err := ts.addClient(1)
 	require.Nil(t, err)
 	err = ts.addProvider(1)
 	require.Nil(t, err)
-<<<<<<< HEAD
 
 	// Get epochsToSave - the number of epochs chain can save to its memory
 	epochsToSave, err := ts.keepers.Epochstorage.EpochsToSave(sdk.UnwrapSDKContext(ts.ctx), uint64(sdk.UnwrapSDKContext(ts.ctx).BlockHeight()))
@@ -1550,7 +1543,18 @@
 			payAndVerifyBalance(t, ts, relayPaymentMessage, tt.valid)
 		})
 	}
-=======
+}
+
+func TestEpochPaymentDeletion(t *testing.T) {
+
+	ts := setupForPaymentTest(t) //reset the keepers state before each state
+	ts.spec = common.CreateMockSpec()
+	ts.keepers.Spec.SetSpec(sdk.UnwrapSDKContext(ts.ctx), ts.spec)
+	err := ts.addClient(1)
+	require.Nil(t, err)
+	err = ts.addProvider(1)
+	require.Nil(t, err)
+
 	ts.ctx = testkeeper.AdvanceEpoch(ts.ctx, ts.keepers)
 
 	relayRequest := &types.RelayRequest{
@@ -1603,5 +1607,4 @@
 	require.Nil(t, err)
 	require.Equal(t, 0, len(ans.EpochPayments))
 
->>>>>>> 4a00d153
 }