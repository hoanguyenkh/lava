package keeper_test

import (
	"testing"

	"github.com/lavanet/lava/testutil/common"
	"github.com/lavanet/lava/utils/slices"
	projectTypes "github.com/lavanet/lava/x/projects/types"
	"github.com/stretchr/testify/require"
)

func TestStakeClientPairingimmediately(t *testing.T) {
	ts := newTester(t)
	ts.setupForPayments(2, 1, 0) // 2 provider, 1 client, default providers-to-pair

	client1Acct, client1Addr := ts.GetAccount(common.CONSUMER, 0)

	epoch := ts.EpochStart()

	// check pairing in the same epoch
<<<<<<< HEAD
	_, err := ts.Keepers.Pairing.VerifyPairingData(ts.Ctx, ts.spec.Index, client1Acct.Addr, epoch)
=======
	_, _, err := keepers.Pairing.VerifyPairingData(sdk.UnwrapSDKContext(ctx), spec.Index, consumer.Addr, epoch)
>>>>>>> d65e06fb
	require.Nil(t, err)

	pairing, err := ts.QueryPairingGetPairing(ts.spec.Index, client1Addr)
	require.Nil(t, err)

	_, err = ts.QueryPairingVerifyPairing(ts.spec.Index, client1Addr, pairing.Providers[0].Address, epoch)
	require.Nil(t, err)
}

func TestCreateProjectAddKey(t *testing.T) {
	ts := newTester(t)
	ts.SetupAccounts(0, 0, 1)    // 0 sub, 0 adm, 1 dev
	ts.setupForPayments(2, 1, 0) // 2 provider, 1 client, default providers-to-pair

	_, client1Addr := ts.GetAccount(common.CONSUMER, 0)
	dev1Acct, dev1Addr := ts.Account("dev1")

	// takes effect retroactively in the current epoch

	res1, err := ts.QuerySubscriptionListProjects(client1Addr)
	require.Nil(t, err)
	projects := res1.Projects

	err = ts.TxProjectAddKeys(projects[0], client1Addr, projectTypes.ProjectDeveloperKey(dev1Addr))
	require.Nil(t, err)

	ts.AdvanceBlock()

	projectData := projectTypes.ProjectData{
		Name:        "test",
		Enabled:     true,
		ProjectKeys: slices.Slice(projectTypes.ProjectDeveloperKey(dev1Addr)),
		Policy:      nil,
	}

	// should fail, the key is in use
	err = ts.TxSubscriptionAddProject(client1Addr, projectData)
	require.NotNil(t, err)

	epoch := ts.EpochStart()

	// check pairing in the same epoch (key added retroactively to this epoch)
<<<<<<< HEAD
	_, err = ts.Keepers.Pairing.VerifyPairingData(ts.Ctx, ts.spec.Index, dev1Acct.Addr, epoch)
=======
	_, _, err = keepers.Pairing.VerifyPairingData(sdk.UnwrapSDKContext(ctx), spec.Index, developer.Addr, epoch)

>>>>>>> d65e06fb
	require.Nil(t, err)

	res2, err := ts.QueryPairingGetPairing(ts.spec.Index, dev1Addr)
	require.Nil(t, err)
	pairing := res2.Providers

	_, err = ts.QueryPairingVerifyPairing(ts.spec.Index, dev1Addr, pairing[0].Address, ts.BlockHeight())
	require.Nil(t, err)
}

func TestAddKeyCreateProject(t *testing.T) {
	ts := newTester(t)
	ts.SetupAccounts(0, 0, 1)    // 0 sub, 0 adm, 1 dev
	ts.setupForPayments(2, 1, 0) // 2 provider, 1 client, default providers-to-pair

	_, client1Addr := ts.GetAccount(common.CONSUMER, 0)
	dev1Acct, dev1Addr := ts.Account("dev1")

	devkey := projectTypes.ProjectDeveloperKey(dev1Addr)

	res1, err := ts.QuerySubscriptionListProjects(client1Addr)
	require.Nil(t, err)
	projects := res1.Projects

	projectData := projectTypes.ProjectData{
		Name:        "test",
		Enabled:     true,
		ProjectKeys: slices.Slice(devkey),
		Policy:      nil,
	}

	// should work, the key should take effect now
	err = ts.TxSubscriptionAddProject(client1Addr, projectData)
	require.Nil(t, err)

	// should fail, takes effect in the next epoch
	err = ts.TxProjectAddKeys(projects[0], client1Addr, devkey)
	require.NotNil(t, err)

	epoch := ts.EpochStart()

	ts.AdvanceEpoch()

<<<<<<< HEAD
	_, err = ts.Keepers.Pairing.VerifyPairingData(ts.Ctx, ts.spec.Index, dev1Acct.Addr, epoch)
=======
	// check pairing in the next epoch
	_, _, err = keepers.Pairing.VerifyPairingData(sdk.UnwrapSDKContext(ctx), spec.Index, developer.Addr, epoch)
>>>>>>> d65e06fb
	require.Nil(t, err)

	res2, err := ts.QueryPairingGetPairing(ts.spec.Index, dev1Addr)
	require.Nil(t, err)
	pairing := res2.Providers

	_, err = ts.QueryPairingVerifyPairing(ts.spec.Index, dev1Addr, pairing[0].Address, ts.BlockHeight())
	require.Nil(t, err)
}<|MERGE_RESOLUTION|>--- conflicted
+++ resolved
@@ -18,11 +18,7 @@
 	epoch := ts.EpochStart()
 
 	// check pairing in the same epoch
-<<<<<<< HEAD
-	_, err := ts.Keepers.Pairing.VerifyPairingData(ts.Ctx, ts.spec.Index, client1Acct.Addr, epoch)
-=======
-	_, _, err := keepers.Pairing.VerifyPairingData(sdk.UnwrapSDKContext(ctx), spec.Index, consumer.Addr, epoch)
->>>>>>> d65e06fb
+	_, _, err := ts.Keepers.Pairing.VerifyPairingData(ts.Ctx, ts.spec.Index, client1Acct.Addr, epoch)
 	require.Nil(t, err)
 
 	pairing, err := ts.QueryPairingGetPairing(ts.spec.Index, client1Addr)
@@ -65,12 +61,7 @@
 	epoch := ts.EpochStart()
 
 	// check pairing in the same epoch (key added retroactively to this epoch)
-<<<<<<< HEAD
-	_, err = ts.Keepers.Pairing.VerifyPairingData(ts.Ctx, ts.spec.Index, dev1Acct.Addr, epoch)
-=======
-	_, _, err = keepers.Pairing.VerifyPairingData(sdk.UnwrapSDKContext(ctx), spec.Index, developer.Addr, epoch)
-
->>>>>>> d65e06fb
+	_, _, err = ts.Keepers.Pairing.VerifyPairingData(ts.Ctx, ts.spec.Index, dev1Acct.Addr, epoch)
 	require.Nil(t, err)
 
 	res2, err := ts.QueryPairingGetPairing(ts.spec.Index, dev1Addr)
@@ -114,12 +105,7 @@
 
 	ts.AdvanceEpoch()
 
-<<<<<<< HEAD
-	_, err = ts.Keepers.Pairing.VerifyPairingData(ts.Ctx, ts.spec.Index, dev1Acct.Addr, epoch)
-=======
-	// check pairing in the next epoch
-	_, _, err = keepers.Pairing.VerifyPairingData(sdk.UnwrapSDKContext(ctx), spec.Index, developer.Addr, epoch)
->>>>>>> d65e06fb
+	_, _, err = ts.Keepers.Pairing.VerifyPairingData(ts.Ctx, ts.spec.Index, dev1Acct.Addr, epoch)
 	require.Nil(t, err)
 
 	res2, err := ts.QueryPairingGetPairing(ts.spec.Index, dev1Addr)
