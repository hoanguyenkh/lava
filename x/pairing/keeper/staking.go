package keeper

import (
	"fmt"
	"strconv"

	sdk "github.com/cosmos/cosmos-sdk/types"
	"github.com/lavanet/lava/utils"
	epochstoragetypes "github.com/lavanet/lava/x/epochstorage/types"
	"github.com/lavanet/lava/x/pairing/types"
)

func (k Keeper) StakeNewEntry(ctx sdk.Context, provider bool, creator string, chainID string, amount sdk.Coin, endpoints []epochstoragetypes.Endpoint, geolocation uint64, moniker string) error {
	logger := k.Logger(ctx)
	var stake_type string
	if provider {
		stake_type = epochstoragetypes.ProviderKey
	} else {
		stake_type = epochstoragetypes.ClientKey
	}
	// TODO: basic validation for chain ID
	specChainID := chainID

	spec, found := k.specKeeper.GetSpec(ctx, specChainID)
	if !found || !spec.Enabled {
		return utils.LavaFormatWarning("spec not found or not active", fmt.Errorf("invalid spec ID"),
			utils.Attribute{Key: "spec", Value: specChainID},
		)
	}
	var minStake sdk.Coin
	if provider {
		minStake = spec.MinStakeProvider
	} else {
		minStake = spec.MinStakeClient
	}
	// if we get here, the spec is active and supported

	if amount.IsLT(minStake) { // we count on this to also check the denom
		return utils.LavaFormatWarning("insufficient "+stake_type+" stake amount", fmt.Errorf("stake amount smaller than minStake"),
			utils.Attribute{Key: "spec", Value: specChainID},
			utils.Attribute{Key: stake_type, Value: creator},
			utils.Attribute{Key: "stake", Value: amount},
			utils.Attribute{Key: "minStake", Value: minStake.String()},
		)
	}
	senderAddr, err := sdk.AccAddressFromBech32(creator)
	if err != nil {
		return utils.LavaFormatWarning("invalid "+stake_type+" address", err,
			utils.Attribute{Key: stake_type, Value: creator},
		)
	}
	// define the function here for later use
	verifySufficientAmountAndSendToModule := func(ctx sdk.Context, k Keeper, addr sdk.AccAddress, neededAmount sdk.Coin) error {
		if k.bankKeeper.GetBalance(ctx, addr, epochstoragetypes.TokenDenom).IsLT(neededAmount) {
			return utils.LavaFormatWarning("insufficient balance for staking", fmt.Errorf("insufficient funds"),
				utils.Attribute{Key: "current balance", Value: k.bankKeeper.GetBalance(ctx, addr, epochstoragetypes.TokenDenom)},
				utils.Attribute{Key: "stake amount", Value: neededAmount},
			)
		}
		if neededAmount.Amount == sdk.ZeroInt() {
			return nil
		}
		err := k.bankKeeper.SendCoinsFromAccountToModule(ctx, addr, types.ModuleName, []sdk.Coin{neededAmount})
		if err != nil {
			return utils.LavaFormatError("invalid transfer coins to module", err)
		}
		return nil
	}
	geolocations := k.specKeeper.GeolocationCount(ctx)
	if geolocation == 0 || geolocation > (1<<geolocations) {
		return utils.LavaFormatWarning("can't register for no geolocation or geolocation outside zones", fmt.Errorf("invalid geolocation"),
			utils.Attribute{Key: "geolocation", Value: geolocation},
		)
	}
	if provider {
		err := k.validateGeoLocationAndApiInterfaces(ctx, endpoints, geolocation, specChainID)
		if err != nil {
			return utils.LavaFormatWarning("invalid "+stake_type+" endpoints implementation for the given spec", err,
				utils.Attribute{Key: stake_type, Value: creator},
				utils.Attribute{Key: "endpoints", Value: endpoints},
				utils.Attribute{Key: "Chain", Value: chainID},
				utils.Attribute{Key: "geolocation", Value: geolocation},
			)
		}
<<<<<<< HEAD
	} else {
		// clients need to provide their VRF PK before running to limit brute forcing the random functions
		err := utils.VerifyVRF(vrfpk)
		if err != nil {
			return utils.LavaFormatWarning("invalid "+stake_type+" stake: invalid vrf pk, must provide a valid verification key", err,
				utils.Attribute{Key: stake_type, Value: creator},
			)
		}
=======
>>>>>>> 3fcc37d8
	}

	// new staking takes effect from the next block
	stakeAppliedBlock := uint64(ctx.BlockHeight()) + 1

	if len(moniker) > 50 {
		moniker = moniker[:50]
	}

	existingEntry, entryExists, indexInStakeStorage := k.epochStorageKeeper.GetStakeEntryByAddressCurrent(ctx, stake_type, chainID, senderAddr)
	if entryExists {
		// modify the entry
		if existingEntry.Address != creator {
			return utils.LavaFormatWarning("returned stake entry by address doesn't match sender address", fmt.Errorf("sender and stake entry address mismatch"),
				utils.Attribute{Key: "spec", Value: specChainID},
				utils.Attribute{Key: stake_type, Value: senderAddr.String()},
			)
		}
		details := []utils.Attribute{
			{Key: "spec", Value: specChainID},
			{Key: stake_type, Value: senderAddr.String()},
			{Key: "stakeAppliedBlock", Value: stakeAppliedBlock},
			{Key: "stake", Value: amount},
		}
		details = append(details, utils.Attribute{Key: "moniker", Value: moniker})
		if amount.IsGTE(existingEntry.Stake) {
			// support modifying with the same stake or greater only
			if !amount.Equal(existingEntry.Stake) {
				// needs to charge additional tokens
				err := verifySufficientAmountAndSendToModule(ctx, k, senderAddr, amount.Sub(existingEntry.Stake))
				if err != nil {
					details = append(details, utils.Attribute{Key: "neededStake", Value: amount.Sub(existingEntry.Stake).String()})
					return utils.LavaFormatWarning("insufficient funds to pay for difference in stake", err,
						details...,
					)
				}
			}
			// TODO: create a new entry entirely because then we can keep the copies of this list as pointers only
			// then we need to change the Copy of StoreCurrentEpochStakeStorage to copy of the pointers only
			// must also change the unstaking to create a new entry entirely

			// paid the difference to module
			existingEntry.Stake = amount
			// we dont change stakeAppliedBlocks and chain once they are set, if they need to change, unstake first
			existingEntry.Geolocation = geolocation
			existingEntry.Endpoints = endpoints
			existingEntry.Moniker = moniker
			k.epochStorageKeeper.ModifyStakeEntryCurrent(ctx, stake_type, chainID, existingEntry, indexInStakeStorage)
			detailsMap := map[string]string{}
			for _, val := range details {
				detailsMap[val.Key] = fmt.Sprint(val.Value)
			}
			utils.LogLavaEvent(ctx, logger, types.StakeUpdateEventName(provider), detailsMap, "Changing Staked "+stake_type)
			return nil
		}
		details = append(details, utils.Attribute{Key: "existingStake", Value: existingEntry.Stake.String()})
		return utils.LavaFormatWarning("can't decrease stake for existing "+stake_type, fmt.Errorf("cant decrease stake"),
			details...,
		)
	}

	// entry isn't staked so add him
	details := []utils.Attribute{
		{Key: "spec", Value: specChainID},
		{Key: stake_type, Value: senderAddr.String()},
		{Key: "stakeAppliedBlock", Value: stakeAppliedBlock},
		{Key: "stake", Value: amount.String()},
		{Key: "geolocation", Value: geolocation},
	}
	err = verifySufficientAmountAndSendToModule(ctx, k, senderAddr, amount)
	if err != nil {
		utils.LavaFormatWarning("insufficient amount to pay for stake", err,
			details...,
		)
	}

	stakeEntry := epochstoragetypes.StakeEntry{Stake: amount, Address: creator, StakeAppliedBlock: stakeAppliedBlock, Endpoints: endpoints, Geolocation: geolocation, Chain: chainID, Moniker: moniker}
	k.epochStorageKeeper.AppendStakeEntryCurrent(ctx, stake_type, chainID, stakeEntry)
	appended := false
	if !provider {
		// this is done so consumers can use services upon staking for the first time and dont have to wait for the next epoch
		appended, err = k.epochStorageKeeper.BypassCurrentAndAppendNewEpochStakeEntry(ctx, stake_type, chainID, stakeEntry)

		if err != nil {
			return utils.LavaFormatError("could not append epoch stake entries", err,
				details...,
			)
		}
	}
	details = append(details, utils.Attribute{Key: "effectiveImmediately", Value: appended})
	details = append(details, utils.Attribute{Key: "moniker", Value: moniker})

	detailsMap := map[string]string{}
	for _, atr := range details {
		detailsMap[atr.Key] = fmt.Sprint(atr.Value)
	}
	utils.LogLavaEvent(ctx, logger, types.StakeNewEventName(provider), detailsMap, "Adding Staked "+stake_type)
	return err
}

func (k Keeper) validateGeoLocationAndApiInterfaces(ctx sdk.Context, endpoints []epochstoragetypes.Endpoint, geolocation uint64, chainID string) (err error) {
	expectedInterfaces := k.specKeeper.GetExpectedInterfacesForSpec(ctx, chainID)
	geolocMap := map[string]bool{} // TODO: turn this into spectypes.ApiInterface
	geolocations := k.specKeeper.GeolocationCount(ctx)
	geolocKey := func(intefaceName string, geolocation uint64) string {
		return intefaceName + "_" + strconv.FormatUint(geolocation, 10)
	}
	for idx := uint64(0); idx < geolocations; idx++ {
		// geolocation is a bit mask for areas, each bit turns support for an area
		geolocZone := geolocation & (1 << idx)
		if geolocZone != 0 {
			for expectedApiInterface := range expectedInterfaces {
				geolocMap[geolocKey(expectedApiInterface, geolocZone)] = true
			}
		}
	}
	// check all endpoints only implement expected interfaces
	for _, endpoint := range endpoints {
		key := geolocKey(endpoint.UseType, endpoint.Geolocation)
		if geolocMap[key] {
			continue
		} else {
			return fmt.Errorf("servicer implemented api interfaces that are not in the spec: %s, current expected: %+v", key, geolocMap)
		}
	}
	// check all expected api interfaces are implemented
	for _, endpoint := range endpoints {
		key := geolocKey(endpoint.UseType, endpoint.Geolocation)
		if geolocMap[key] {
			// interface is implemented and expected
			delete(geolocMap, key) // remove this from expected implementations
		}
	}
	if len(geolocMap) == 0 {
		// all interfaces and geolocations were implemented
		return nil
	}
	return fmt.Errorf("not all expected interfaces are implemented for all geolocations: %+v, missing implementation count: %d", geolocMap, len(geolocMap))
}<|MERGE_RESOLUTION|>--- conflicted
+++ resolved
@@ -82,17 +82,6 @@
 				utils.Attribute{Key: "geolocation", Value: geolocation},
 			)
 		}
-<<<<<<< HEAD
-	} else {
-		// clients need to provide their VRF PK before running to limit brute forcing the random functions
-		err := utils.VerifyVRF(vrfpk)
-		if err != nil {
-			return utils.LavaFormatWarning("invalid "+stake_type+" stake: invalid vrf pk, must provide a valid verification key", err,
-				utils.Attribute{Key: stake_type, Value: creator},
-			)
-		}
-=======
->>>>>>> 3fcc37d8
 	}
 
 	// new staking takes effect from the next block
