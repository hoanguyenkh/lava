package keeper_test

import (
	"context"
	"math"
	"strings"
	"testing"

	sdk "github.com/cosmos/cosmos-sdk/types"
	"github.com/lavanet/lava/testutil/common"
	testkeeper "github.com/lavanet/lava/testutil/keeper"
	"github.com/lavanet/lava/x/projects/types"
	subscriptiontypes "github.com/lavanet/lava/x/subscription/types"
	"github.com/stretchr/testify/require"
)

const projectName = "mockname"

func prepareProjectsData(ctx context.Context, keepers *testkeeper.Keepers) (projects []types.ProjectData) {
	adm1Addr := common.CreateNewAccount(ctx, *keepers, 10000).Addr.String()
	adm2Addr := common.CreateNewAccount(ctx, *keepers, 10000).Addr.String()
	adm3Addr := common.CreateNewAccount(ctx, *keepers, 10000).Addr.String()
	dev3Addr := common.CreateNewAccount(ctx, *keepers, 10000).Addr.String()

	typeAdmin := []types.ProjectKey_KEY_TYPE{types.ProjectKey_ADMIN}
	typeDevel := []types.ProjectKey_KEY_TYPE{types.ProjectKey_DEVELOPER}
	typeBoth := []types.ProjectKey_KEY_TYPE{types.ProjectKey_ADMIN, types.ProjectKey_DEVELOPER}

	// admin key
	keys_1_admin := []types.ProjectKey{
		{Key: adm1Addr, Types: typeAdmin},
	}
	// developer key
	keys_1_admin_dev := []types.ProjectKey{
		{Key: adm2Addr, Types: typeBoth},
	}
	// both (admin+developer) key
	keys_2_admin_and_dev := []types.ProjectKey{
		{Key: adm3Addr, Types: typeAdmin},
		{Key: dev3Addr, Types: typeDevel},
	}

	policy1 := &types.Policy{
		GeolocationProfile: math.MaxUint64,
		MaxProvidersToPair: 2,
	}

	templates := []struct {
		name    string
		enabled bool
		keys    []types.ProjectKey
		policy  *types.Policy
	}{
		// project with admin key, enabled, has policy
		{"mock_project_1", true, keys_1_admin, policy1},
		// project with "both" key, disabled, with policy
		{"mock_project_2", false, keys_1_admin_dev, policy1},
		// project with 2 keys (one admin, one developer) disabled, no policy
		{"mock_project_3", false, keys_2_admin_and_dev, nil},
	}

	for _, tt := range templates {
		projectData := types.ProjectData{
			Name:        tt.name,
			Description: "",
			Enabled:     tt.enabled,
			ProjectKeys: tt.keys,
			Policy:      tt.policy,
		}
		projects = append(projects, projectData)
	}

	return projects
}

func TestCreateDefaultProject(t *testing.T) {
	_, keepers, ctx := testkeeper.InitAllKeepers(t)

	subAddr := common.CreateNewAccount(ctx, *keepers, 10000).Addr.String()
	plan := common.CreateMockPlan()

	err := keepers.Projects.CreateAdminProject(sdk.UnwrapSDKContext(ctx), subAddr, plan, "")
	require.Nil(t, err)

	// subscription key is a developer in the default project
	response1, err := keepers.Projects.Developer(ctx, &types.QueryDeveloperRequest{Developer: subAddr})
	require.Nil(t, err)

	ctx = testkeeper.AdvanceEpoch(ctx, keepers)

	response2, err := keepers.Projects.Info(ctx, &types.QueryInfoRequest{Project: response1.Project.Index})
	require.Nil(t, err)

	require.Equal(t, response2.Project, response1.Project)
}

func TestCreateProject(t *testing.T) {
	servers, keepers, _ctx := testkeeper.InitAllKeepers(t)
	ctx := sdk.UnwrapSDKContext(_ctx)

	projectData := prepareProjectsData(_ctx, keepers)[1]
	plan := common.CreateMockPlan()

	subAddr := common.CreateNewAccount(_ctx, *keepers, 10000).Addr.String()
	admAddr := projectData.ProjectKeys[0].Key

	err := keepers.Projects.CreateProject(ctx, subAddr, projectData, plan)
	require.Nil(t, err)

	_ctx = testkeeper.AdvanceEpoch(_ctx, keepers)
	ctx = sdk.UnwrapSDKContext(_ctx)

	// test invalid project name/description
	defaultProjectName := types.ADMIN_PROJECT_NAME
	longProjectName := strings.Repeat(defaultProjectName, types.MAX_PROJECT_NAME_LEN+1)
	invalidProjectName := "projectName,"

	projectDescription := "test project"
	longProjectDescription := strings.Repeat(projectDescription, types.MAX_PROJECT_DESCRIPTION_LEN+1)
	invalidProjectDescription := "projectDesc¢"

	testProjectData := projectData
	testProjectData.ProjectKeys = []types.ProjectKey{}

	nameAndDescriptionTests := []struct {
		name               string
		projectName        string
		projectDescription string
	}{
		{"bad projectName (duplicate)", projectData.Name, projectDescription},
		{"bad projectName (too long)", longProjectName, projectDescription},
		{"bad projectName (contains comma)", invalidProjectName, projectDescription},
		{"bad projectName (empty)", "", projectDescription},
		{"bad projectDescription (too long)", "test1", longProjectDescription},
		{"bad projectDescription (non ascii)", "test2", invalidProjectDescription},
	}

	for _, tt := range nameAndDescriptionTests {
		t.Run(tt.name, func(t *testing.T) {
			testProjectData.Name = tt.projectName
			testProjectData.Description = tt.projectDescription

			err = keepers.Projects.CreateProject(ctx, subAddr, testProjectData, plan)
			require.NotNil(t, err)
		})
	}

	// continue testing traits that are not related to the project's name/description
	// try creating a project with invalid project keys
	invalidKeysProjectData := projectData
	invalidKeysProjectData.Name = "nonDuplicateProjectName"
	invalidKeysProjectData.ProjectKeys = []types.ProjectKey{
		{
			Key:   subAddr,
			Types: []types.ProjectKey_KEY_TYPE{types.ProjectKey_DEVELOPER},
		},
		{
			Key:   admAddr,
			Types: []types.ProjectKey_KEY_TYPE{4},
		},
	}

	// should fail because there's an invalid key
	_, err = servers.SubscriptionServer.AddProject(_ctx, &subscriptiontypes.MsgAddProject{
		Creator:     subAddr,
		ProjectData: invalidKeysProjectData,
	})
	require.NotNil(t, err)

	// get project by developer - subscription key is not a developer, should fail (if it succeeds, it means that the valid project key
	// from invalidKeysProjectData was registered, which is not desired!)
	_, err = keepers.Projects.Developer(_ctx, &types.QueryDeveloperRequest{Developer: subAddr})
	require.NotNil(t, err)

	response1, err := keepers.Projects.Developer(_ctx, &types.QueryDeveloperRequest{Developer: admAddr})
	require.Nil(t, err)

	response2, err := keepers.Projects.Info(_ctx, &types.QueryInfoRequest{Project: response1.Project.Index})
	require.Nil(t, err)

	require.Equal(t, response2.Project, response1.Project)

	_, err = keepers.Projects.GetProjectForBlock(ctx, response1.Project.Index, 0)
	require.Nil(t, err)

	// there should be one project key
	require.Equal(t, 1, len(response2.Project.ProjectKeys))

	// the project key is the admin key
	require.Equal(t, response2.Project.ProjectKeys[0].Key, admAddr)

	// the admin is both an admin and a developer
	require.Equal(t, 2, len(response2.Project.ProjectKeys[0].Types))
}

func TestAddKeys(t *testing.T) {
	servers, keepers, ctx := testkeeper.InitAllKeepers(t)
	_ctx := sdk.UnwrapSDKContext(ctx)
	projectData := prepareProjectsData(ctx, keepers)[2]
	plan := common.CreateMockPlan()

	subAddr := common.CreateNewAccount(ctx, *keepers, 10000).Addr.String()
	admAddr := projectData.ProjectKeys[0].Key
	dev1Addr := projectData.ProjectKeys[1].Key
	dev2Addr := common.CreateNewAccount(ctx, *keepers, 10000).Addr.String()
	dev3Addr := common.CreateNewAccount(ctx, *keepers, 10000).Addr.String()

	err := keepers.Projects.CreateProject(_ctx, subAddr, projectData, plan)
	require.Nil(t, err)

	ctx = testkeeper.AdvanceEpoch(ctx, keepers)

	projectRes, err := keepers.Projects.Developer(ctx, &types.QueryDeveloperRequest{Developer: dev1Addr})
	require.Nil(t, err)

	project := projectRes.Project
	pk := types.ProjectKey{Key: dev1Addr, Types: []types.ProjectKey_KEY_TYPE{types.ProjectKey_ADMIN}}
	// try adding myself as admin, should fail
	_, err = servers.ProjectServer.AddKeys(ctx, &types.MsgAddKeys{Creator: dev1Addr, Project: project.Index, ProjectKeys: []types.ProjectKey{pk}})
	require.NotNil(t, err)

	// admin key adding an invalid key
	pk = types.ProjectKey{Key: dev2Addr, Types: []types.ProjectKey_KEY_TYPE{4}}
	_, err = servers.ProjectServer.AddProjectKeys(ctx, &types.MsgAddProjectKeys{Creator: admAddr, Project: project.Index, ProjectKeys: []types.ProjectKey{pk}})
	require.NotNil(t, err)

	// admin key adding a developer
	pk = types.ProjectKey{Key: dev2Addr, Types: []types.ProjectKey_KEY_TYPE{types.ProjectKey_DEVELOPER}}
	_, err = servers.ProjectServer.AddKeys(ctx, &types.MsgAddKeys{Creator: admAddr, Project: project.Index, ProjectKeys: []types.ProjectKey{pk}})
	require.Nil(t, err)

	// developer tries to add the second developer as admin
	pk = types.ProjectKey{Key: dev2Addr, Types: []types.ProjectKey_KEY_TYPE{types.ProjectKey_ADMIN}}
	_, err = servers.ProjectServer.AddKeys(ctx, &types.MsgAddKeys{Creator: dev1Addr, Project: project.Index, ProjectKeys: []types.ProjectKey{pk}})
	require.NotNil(t, err)

	// admin adding admin
	pk = types.ProjectKey{Key: dev1Addr, Types: []types.ProjectKey_KEY_TYPE{types.ProjectKey_ADMIN}}
	_, err = servers.ProjectServer.AddKeys(ctx, &types.MsgAddKeys{Creator: admAddr, Project: project.Index, ProjectKeys: []types.ProjectKey{pk}})
	require.Nil(t, err)

	// new admin adding another developer
	pk = types.ProjectKey{Key: dev3Addr, Types: []types.ProjectKey_KEY_TYPE{types.ProjectKey_DEVELOPER}}
	_, err = servers.ProjectServer.AddKeys(ctx, &types.MsgAddKeys{Creator: dev1Addr, Project: project.Index, ProjectKeys: []types.ProjectKey{pk}})
	require.Nil(t, err)

	// fetch project with new developer
	_, err = keepers.Projects.Developer(ctx, &types.QueryDeveloperRequest{Developer: dev3Addr})
	require.Nil(t, err)
}

func TestAddAdminInTwoProjects(t *testing.T) {
	_, keepers, ctx := testkeeper.InitAllKeepers(t)
	_ctx := sdk.UnwrapSDKContext(ctx)
	projectData := prepareProjectsData(ctx, keepers)[0]
	plan := common.CreateMockPlan()

	subAddr := common.CreateNewAccount(ctx, *keepers, 10000).Addr.String()
	admAddr := projectData.ProjectKeys[0].Key

	err := keepers.Projects.CreateAdminProject(_ctx, subAddr, plan, "")
	require.Nil(t, err)

	// this is not supposed to fail because you can use the same admin key for two different projects
	// creating a regular project (not admin project) so subAccount won't be a developer there
	err = keepers.Projects.CreateProject(_ctx, subAddr, projectData, plan)
	require.Nil(t, err)

	ctx = testkeeper.AdvanceEpoch(ctx, keepers)

	_, err = keepers.Projects.Developer(ctx, &types.QueryDeveloperRequest{Developer: admAddr})
	require.NotNil(t, err)

	response, err := keepers.Projects.Developer(ctx, &types.QueryDeveloperRequest{Developer: subAddr})
	require.Nil(t, err)
	require.Equal(t, response.Project.Index, types.ProjectIndex(subAddr, types.ADMIN_PROJECT_NAME))
}

func TestSetPolicy(t *testing.T) {
	SetPolicyTest(t, true)
}

func TestSetSubscriptionPolicy(t *testing.T) {
	SetPolicyTest(t, false)
}

func SetPolicyTest(t *testing.T, testAdminPolicy bool) {
	servers, keepers, _ctx := testkeeper.InitAllKeepers(t)
	ctx := sdk.UnwrapSDKContext(_ctx)

	projectData := prepareProjectsData(_ctx, keepers)[0]
	plan := common.CreateMockPlan()

	subAddr := common.CreateNewAccount(_ctx, *keepers, 10000).Addr.String()
	admAddr := projectData.ProjectKeys[0].Key
	devAddr := common.CreateNewAccount(_ctx, *keepers, 10000).Addr.String()

	projectID := types.ProjectIndex(subAddr, projectData.Name)

	err := keepers.Projects.CreateProject(ctx, subAddr, projectData, plan)
	require.Nil(t, err)

	pk := types.ProjectKey{Key: devAddr, Types: []types.ProjectKey_KEY_TYPE{types.ProjectKey_DEVELOPER}}
	err = keepers.Projects.AddKeysToProject(ctx, projectID, admAddr, []types.ProjectKey{pk})
	require.Nil(t, err)

	spec := common.CreateMockSpec()
	keepers.Spec.SetSpec(ctx, spec)

	templates := []struct {
		name                         string
		creator                      string
		projectID                    string
		geolocation                  uint64
		chainPolicies                []types.ChainPolicy
		totalCuLimit                 uint64
		epochCuLimit                 uint64
		maxProvidersToPair           uint64
		setAdminPolicySuccess        bool
		setSubscriptionPolicySuccess bool
	}{
		{
			"valid policy (admin account)", admAddr, projectID, uint64(1),
			[]types.ChainPolicy{{ChainId: spec.Index, Apis: []string{spec.Apis[0].Name}}},
			100, 10, 3, true, false,
		},

		{
			"valid policy (subscription account)", subAddr, projectID, uint64(1),
			[]types.ChainPolicy{{ChainId: spec.Index, Apis: []string{spec.Apis[0].Name}}},
			100, 10, 3, true, true,
		},

		{
			"bad creator (developer account -- not admin)", devAddr, projectID, uint64(1),
			[]types.ChainPolicy{{ChainId: spec.Index, Apis: []string{spec.Apis[0].Name}}},
			100, 10, 3, false, false,
		},

		{
			"bad projectID (doesn't exist)", devAddr, "fakeProjectId", uint64(1),
			[]types.ChainPolicy{{ChainId: spec.Index, Apis: []string{spec.Apis[0].Name}}},
			100, 10, 3, false, false,
		},

		{
			"invalid geolocation (0)", devAddr, projectID, uint64(0),
			[]types.ChainPolicy{{ChainId: spec.Index, Apis: []string{spec.Apis[0].Name}}},
			100, 10, 3, false, false,
		},

		{
			// note: currently, we don't verify the chain policies
			"bad chainID (doesn't exist)", subAddr, projectID, uint64(1),
			[]types.ChainPolicy{{ChainId: "LOL", Apis: []string{spec.Apis[0].Name}}},
			100, 10, 3, true, true,
		},

		{
			// note: currently, we don't verify the chain policies
			"bad API (doesn't exist)", subAddr, projectID, uint64(1),
			[]types.ChainPolicy{{ChainId: spec.Index, Apis: []string{"lol"}}},
			100, 10, 3, true, true,
		},
		{
			// note: currently, we don't verify the chain policies
			"chainID and API not supported (exist in Lava's specs)", subAddr, projectID, uint64(1),
			[]types.ChainPolicy{{ChainId: "ETH1", Apis: []string{"eth_accounts"}}},
			100, 10, 3, true, true,
		},
		{
			"epoch CU larger than total CU", subAddr, projectID, uint64(1),
			[]types.ChainPolicy{{ChainId: spec.Index, Apis: []string{spec.Apis[0].Name}}},
			10, 100, 3, false, false,
		},
		{
			"bad maxProvidersToPair", subAddr, projectID, uint64(1),
			[]types.ChainPolicy{{ChainId: spec.Index, Apis: []string{spec.Apis[0].Name}}},
			100, 10, 1, false, false,
		},
	}

	for _, tt := range templates {
		t.Run(tt.name, func(t *testing.T) {
			newPolicy := types.Policy{
				ChainPolicies:      tt.chainPolicies,
				GeolocationProfile: tt.geolocation,
				TotalCuLimit:       tt.totalCuLimit,
				EpochCuLimit:       tt.epochCuLimit,
				MaxProvidersToPair: tt.maxProvidersToPair,
			}

			if testAdminPolicy {
				SetPolicyMessage := types.MsgSetPolicy{
					Creator: tt.creator,
					Policy:  newPolicy,
					Project: tt.projectID,
				}

<<<<<<< HEAD
				err = setAdminPolicyMessage.ValidateBasic()
				require.Nil(t, err)

				_, err := servers.ProjectServer.SetAdminPolicy(_ctx, &setAdminPolicyMessage)
				if tt.setAdminPolicySuccess {
=======
				err = SetPolicyMessage.ValidateBasic()
				if tt.validateBasicSuccess {
					require.Nil(t, err)
				} else {
					require.NotNil(t, err)
					return
				}

				_, err := servers.ProjectServer.SetPolicy(_ctx, &SetPolicyMessage)
				if tt.setPolicySuccess {
>>>>>>> 0c5e7f7b
					require.Nil(t, err)
					_ctx = testkeeper.AdvanceEpoch(_ctx, keepers)
					ctx = sdk.UnwrapSDKContext(_ctx)

					proj, err := keepers.Projects.GetProjectForBlock(ctx, tt.projectID, uint64(ctx.BlockHeight()))
					require.Nil(t, err)

					require.Equal(t, newPolicy, *proj.AdminPolicy)
				} else {
					require.NotNil(t, err)
				}
			} else {
				setSubscriptionPolicyMessage := types.MsgSetSubscriptionPolicy{
					Creator:  tt.creator,
					Policy:   newPolicy,
					Projects: []string{tt.projectID},
				}

				err = setSubscriptionPolicyMessage.ValidateBasic()
				require.Nil(t, err)

				_, err := servers.ProjectServer.SetSubscriptionPolicy(_ctx, &setSubscriptionPolicyMessage)
				if tt.setSubscriptionPolicySuccess {
					require.Nil(t, err)
					_ctx = testkeeper.AdvanceEpoch(_ctx, keepers)
					ctx = sdk.UnwrapSDKContext(_ctx)

					proj, err := keepers.Projects.GetProjectForBlock(ctx, tt.projectID, uint64(ctx.BlockHeight()))
					require.Nil(t, err)

					require.Equal(t, newPolicy, *proj.SubscriptionPolicy)
				} else {
					require.NotNil(t, err)
				}
			}
		})
	}
}

func TestChargeComputeUnits(t *testing.T) {
	servers, keepers, _ctx := testkeeper.InitAllKeepers(t)

	projectData := prepareProjectsData(_ctx, keepers)[0]
	plan := common.CreateMockPlan()

	subAddr := projectData.ProjectKeys[0].Key
	devAddr := common.CreateNewAccount(_ctx, *keepers, 10000).Addr.String()

	_ctx = testkeeper.AdvanceEpoch(_ctx, keepers)
	ctx := sdk.UnwrapSDKContext(_ctx)
	block1 := uint64(ctx.BlockHeight())

	err := keepers.Projects.CreateProject(ctx, subAddr, projectData, plan)
	require.Nil(t, err)

	_ctx = testkeeper.AdvanceEpoch(_ctx, keepers)
	ctx = sdk.UnwrapSDKContext(_ctx)
	block2 := uint64(ctx.BlockHeight())

	projectID := types.ProjectIndex(subAddr, projectData.Name)
	project, err := keepers.Projects.GetProjectForBlock(ctx, projectID, block2)
	require.Nil(t, err)

	// add developer key (created fixation)
	pk := types.ProjectKey{Key: devAddr, Types: []types.ProjectKey_KEY_TYPE{types.ProjectKey_DEVELOPER}}
	_, err = servers.ProjectServer.AddKeys(_ctx, &types.MsgAddKeys{
		Creator:     subAddr,
		Project:     project.Index,
		ProjectKeys: []types.ProjectKey{pk},
	})
	require.Nil(t, err)

	_ctx = testkeeper.AdvanceEpoch(_ctx, keepers)
	ctx = sdk.UnwrapSDKContext(_ctx)
	block3 := uint64(ctx.BlockHeight())

	keepers.Projects.SnapshotSubscriptionProjects(ctx, subAddr)

	// try to charge CUs: should update oldest and second-oldest entries, but not the latest
	// (because the latter is in a new snapshot)

	err = keepers.Projects.ChargeComputeUnitsToProject(ctx, project, block1, 1000)
	require.Nil(t, err)

	proj, err := keepers.Projects.GetProjectForBlock(ctx, project.Index, block1)
	require.Nil(t, err)
	require.Equal(t, uint64(1000), proj.UsedCu)
	proj, err = keepers.Projects.GetProjectForBlock(ctx, project.Index, block2)
	require.Nil(t, err)
	require.Equal(t, uint64(1000), proj.UsedCu)
	proj, err = keepers.Projects.GetProjectForBlock(ctx, project.Index, block3)
	require.Nil(t, err)
	require.Equal(t, uint64(0), proj.UsedCu)

	keepers.Projects.ChargeComputeUnitsToProject(ctx, project, block2, 1000)

	proj, err = keepers.Projects.GetProjectForBlock(ctx, project.Index, block1)
	require.Nil(t, err)
	require.Equal(t, uint64(1000), proj.UsedCu)
	proj, err = keepers.Projects.GetProjectForBlock(ctx, project.Index, block2)
	require.Nil(t, err)
	require.Equal(t, uint64(2000), proj.UsedCu)
	proj, err = keepers.Projects.GetProjectForBlock(ctx, project.Index, block3)
	require.Nil(t, err)
	require.Equal(t, uint64(0), proj.UsedCu)
}

func TestAddDevKeyToSameProjectDifferentBlocks(t *testing.T) {
	_, keepers, ctx := testkeeper.InitAllKeepers(t)
	_ctx := sdk.UnwrapSDKContext(ctx)
	projectName := "mockname1"
	subAddr := common.CreateNewAccount(ctx, *keepers, 10000).Addr.String()
	dev1Addr := common.CreateNewAccount(ctx, *keepers, 10000).Addr.String()
	dev2Addr := common.CreateNewAccount(ctx, *keepers, 10000).Addr.String()
	projectID := types.ProjectIndex(subAddr, projectName)
	plan := common.CreateMockPlan()

	projectData := types.ProjectData{
		Name:        projectName,
		Description: "",
		Enabled:     true,
		ProjectKeys: []types.ProjectKey{{
			Key:   subAddr,
			Types: []types.ProjectKey_KEY_TYPE{types.ProjectKey_DEVELOPER},
		}},
		Policy: &plan.PlanPolicy,
	}
	err := keepers.Projects.CreateProject(_ctx, subAddr, projectData, plan)
	require.Nil(t, err)

	ctx = testkeeper.AdvanceBlock(ctx, keepers)
	_ctx = sdk.UnwrapSDKContext(ctx)

	err = keepers.Projects.AddKeysToProject(_ctx, projectID, subAddr,
		[]types.ProjectKey{{
			Key:   dev1Addr,
			Types: []types.ProjectKey_KEY_TYPE{types.ProjectKey_DEVELOPER},
		}})
	require.Nil(t, err)

	ctx = testkeeper.AdvanceBlock(ctx, keepers)
	_ctx = sdk.UnwrapSDKContext(ctx)

	err = keepers.Projects.AddKeysToProject(_ctx, projectID, subAddr,
		[]types.ProjectKey{{
			Key:   dev2Addr,
			Types: []types.ProjectKey_KEY_TYPE{types.ProjectKey_DEVELOPER},
		}})
	require.Nil(t, err)

	proj, _, err := keepers.Projects.GetProjectForDeveloper(_ctx, subAddr,
		uint64(_ctx.BlockHeight()))
	require.Nil(t, err)

	require.Equal(t, 3, len(proj.ProjectKeys))
}

func TestAddDevKeyToDifferentProjectsInSameBlock(t *testing.T) {
	_, keepers, ctx := testkeeper.InitAllKeepers(t)
	_ctx := sdk.UnwrapSDKContext(ctx)
	plan := common.CreateMockPlan()

	sub1Addr := common.CreateNewAccount(ctx, *keepers, 10000).Addr.String()
	sub2Addr := common.CreateNewAccount(ctx, *keepers, 10000).Addr.String()
	devAddr := common.CreateNewAccount(ctx, *keepers, 10000).Addr.String()

	projectName1 := "mockname1"
	projectName2 := "mockname2"

	projectID1 := types.ProjectIndex(sub1Addr, projectName1)
	projectID2 := types.ProjectIndex(sub2Addr, projectName2)

	projectData1 := types.ProjectData{
		Name:        projectName1,
		Description: "",
		Enabled:     true,
		ProjectKeys: []types.ProjectKey{{
			Key:   sub1Addr,
			Types: []types.ProjectKey_KEY_TYPE{types.ProjectKey_DEVELOPER},
		}},
		Policy: &plan.PlanPolicy,
	}
	err := keepers.Projects.CreateProject(_ctx, sub1Addr, projectData1, plan)
	require.Nil(t, err)

	projectData2 := types.ProjectData{
		Name:        projectName2,
		Description: "",
		Enabled:     true,
		ProjectKeys: []types.ProjectKey{{
			Key:   sub2Addr,
			Types: []types.ProjectKey_KEY_TYPE{types.ProjectKey_DEVELOPER},
		}},
		Policy: &plan.PlanPolicy,
	}
	err = keepers.Projects.CreateProject(_ctx, sub2Addr, projectData2, plan)
	require.Nil(t, err)

	ctx = testkeeper.AdvanceBlock(ctx, keepers)
	_ctx = sdk.UnwrapSDKContext(ctx)

	err = keepers.Projects.AddKeysToProject(_ctx, projectID1, sub1Addr,
		[]types.ProjectKey{{
			Key:   devAddr,
			Types: []types.ProjectKey_KEY_TYPE{types.ProjectKey_DEVELOPER},
		}})
	require.Nil(t, err)

	err = keepers.Projects.AddKeysToProject(_ctx, projectID2, sub2Addr,
		[]types.ProjectKey{{
			Key:   devAddr,
			Types: []types.ProjectKey_KEY_TYPE{types.ProjectKey_DEVELOPER},
		}})
	require.NotNil(t, err) // should fail since this developer was already added to the first project

	proj1, _, err := keepers.Projects.GetProjectForDeveloper(_ctx, sub1Addr,
		uint64(_ctx.BlockHeight()))
	require.Nil(t, err)

	proj2, _, err := keepers.Projects.GetProjectForDeveloper(_ctx, sub2Addr,
		uint64(_ctx.BlockHeight()))
	require.Nil(t, err)

	require.Equal(t, 2, len(proj1.ProjectKeys))
	require.Equal(t, 1, len(proj2.ProjectKeys))
}<|MERGE_RESOLUTION|>--- conflicted
+++ resolved
@@ -221,7 +221,7 @@
 
 	// admin key adding an invalid key
 	pk = types.ProjectKey{Key: dev2Addr, Types: []types.ProjectKey_KEY_TYPE{4}}
-	_, err = servers.ProjectServer.AddProjectKeys(ctx, &types.MsgAddProjectKeys{Creator: admAddr, Project: project.Index, ProjectKeys: []types.ProjectKey{pk}})
+	_, err = servers.ProjectServer.AddKeys(ctx, &types.MsgAddKeys{Creator: admAddr, Project: project.Index, ProjectKeys: []types.ProjectKey{pk}})
 	require.NotNil(t, err)
 
 	// admin key adding a developer
@@ -397,24 +397,11 @@
 					Project: tt.projectID,
 				}
 
-<<<<<<< HEAD
-				err = setAdminPolicyMessage.ValidateBasic()
+				err = SetPolicyMessage.ValidateBasic()
 				require.Nil(t, err)
 
-				_, err := servers.ProjectServer.SetAdminPolicy(_ctx, &setAdminPolicyMessage)
+				_, err := servers.ProjectServer.SetPolicy(_ctx, &SetPolicyMessage)
 				if tt.setAdminPolicySuccess {
-=======
-				err = SetPolicyMessage.ValidateBasic()
-				if tt.validateBasicSuccess {
-					require.Nil(t, err)
-				} else {
-					require.NotNil(t, err)
-					return
-				}
-
-				_, err := servers.ProjectServer.SetPolicy(_ctx, &SetPolicyMessage)
-				if tt.setPolicySuccess {
->>>>>>> 0c5e7f7b
 					require.Nil(t, err)
 					_ctx = testkeeper.AdvanceEpoch(_ctx, keepers)
 					ctx = sdk.UnwrapSDKContext(_ctx)
