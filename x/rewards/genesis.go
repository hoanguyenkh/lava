--- conflicted
+++ resolved
@@ -12,27 +12,20 @@
 func InitGenesis(ctx sdk.Context, k keeper.Keeper, genState types.GenesisState) {
 	// this line is used by starport scaffolding # genesis/module/init
 	k.SetParams(ctx, genState.Params)
-<<<<<<< HEAD
 	// TODO yarom: add base pay and timerstore
 	k.SetNextMonthRewardTime(ctx)
-	k.RefillRewardsPool(ctx, nil)
-=======
 	k.InitRewardsRefillTS(ctx, *timerstoretypes.DefaultGenesis())
 	k.RefillRewardsPools(ctx, nil, nil)
->>>>>>> e186d696
 }
 
 // ExportGenesis returns the capability module's exported genesis.
 func ExportGenesis(ctx sdk.Context, k keeper.Keeper) *types.GenesisState {
 	genesis := types.DefaultGenesis()
 	genesis.Params = k.GetParams(ctx)
-<<<<<<< HEAD
 
 	// TODO yarom: add base pay and timerstore
 
-=======
 	genesis.RefillRewardsTS = k.ExportRewardsRefillTS(ctx)
->>>>>>> e186d696
 	// this line is used by starport scaffolding # genesis/module/export
 
 	return genesis
