package keeper_test

import (
	"testing"

	"cosmossdk.io/math"
	sdk "github.com/cosmos/cosmos-sdk/types"
	"github.com/lavanet/lava/testutil/common"
	"github.com/lavanet/lava/utils/sigs"
	"github.com/lavanet/lava/x/rewards/types"
	subscription "github.com/lavanet/lava/x/subscription/keeper"
	"github.com/stretchr/testify/require"
)

// for this test there are no relays, this means no rewards will be given to the providers, and this means no bonus rewards should be sent
func TestZeroProvidersRewards(t *testing.T) {
	ts := newTester(t, true)

	providerAcc, _ := ts.AddAccount(common.PROVIDER, 1, testBalance)
	err := ts.StakeProvider(providerAcc.Addr.String(), ts.spec, testBalance)
	require.Nil(t, err)

	ts.AdvanceEpoch()

	consumerAcc, _ := ts.AddAccount(common.CONSUMER, 1, ts.plan.Price.Amount.Int64())
	_, err = ts.TxSubscriptionBuy(consumerAcc.Addr.String(), consumerAcc.Addr.String(), ts.plan.Index, 1, false)
	require.Nil(t, err)

	// first months there are no bonus rewards, just payment from the subscription
	// example: chain starts at block 1 and next distribution is in 100blocks, block 101 (1 month)
	// a user bought a subscription in block 2, it will expire in block 102
	// in block 101 we will distribute rewards but since there hasnt been any subscription monthly expiration no rewards were sent and thus the first month is always 0 rewards
	ts.AdvanceMonths(1)
	ts.AdvanceBlocks(ts.BlocksToSave() + 1)

	res, err := ts.QueryDualstakingDelegatorRewards(providerAcc.Addr.String(), providerAcc.Addr.String(), "")
	require.Nil(t, err)
	require.Len(t, res.Rewards, 0)

	ts.AdvanceMonths(1)
	ts.AdvanceEpoch()

	res, err = ts.QueryDualstakingDelegatorRewards(providerAcc.Addr.String(), providerAcc.Addr.String(), "")
	require.Nil(t, err)
	require.Len(t, res.Rewards, 0)
}

// the rewards here is maxboost*totalbaserewards, in this test the rewards for the providers are low (first third of the graph)
func TestBasicBoostProvidersRewards(t *testing.T) {
	ts := newTester(t, true)

	providerAcc, _ := ts.AddAccount(common.PROVIDER, 1, testBalance)
	err := ts.StakeProvider(providerAcc.Addr.String(), ts.spec, testBalance)
	require.Nil(t, err)

	ts.AdvanceEpoch()

	consumerAcc, _ := ts.AddAccount(common.CONSUMER, 1, ts.plan.Price.Amount.Int64())
	_, err = ts.TxSubscriptionBuy(consumerAcc.Addr.String(), consumerAcc.Addr.String(), ts.plan.Index, 1, false)
	require.Nil(t, err)

	baserewards := uint64(100)
	// the rewards by the subscription will be limited by LIMIT_TOKEN_PER_CU
	msg := ts.SendRelay(providerAcc.Addr.String(), consumerAcc, []string{ts.spec.Index}, baserewards)
	_, err = ts.TxPairingRelayPayment(msg.Creator, msg.Relays...)
	require.Nil(t, err)

	// first months there are no bonus rewards, just payment ffrom the subscription
	ts.AdvanceMonths(1)
	ts.AdvanceBlocks(ts.BlocksToSave() + 1)

	res, err := ts.QueryDualstakingDelegatorRewards(providerAcc.Addr.String(), providerAcc.Addr.String(), "")
	require.Nil(t, err)
	require.Len(t, res.Rewards, 1)
	require.Equal(t, res.Rewards[0].Amount.Amount.Uint64(), baserewards*subscription.LIMIT_TOKEN_PER_CU)

	// now the provider should get all of the provider allocation
	ts.AdvanceMonths(1)
	ts.AdvanceEpoch()

	res, err = ts.QueryDualstakingDelegatorRewards(providerAcc.Addr.String(), providerAcc.Addr.String(), "")
	require.Nil(t, err)
	require.Len(t, res.Rewards, 1)
	require.Equal(t, res.Rewards[0].Amount.Amount.Uint64(), baserewards*subscription.LIMIT_TOKEN_PER_CU+baserewards*subscription.LIMIT_TOKEN_PER_CU)
	_, err = ts.TxDualstakingClaimRewards(providerAcc.Addr.String(), providerAcc.Addr.String())
	require.Nil(t, err)
}

// the rewards here is spec payout allocation (full rewards from the pool), in this test the rewards for the providers are medium (second third of the graph)
func TestSpecAllocationProvidersRewards(t *testing.T) {
	ts := newTester(t, true)

	providerAcc, _ := ts.AddAccount(common.PROVIDER, 1, testBalance)
	err := ts.StakeProvider(providerAcc.Addr.String(), ts.spec, testBalance)
	require.Nil(t, err)

	ts.AdvanceEpoch()

	consumerAcc, _ := ts.AddAccount(common.CONSUMER, 1, ts.plan.Price.Amount.Int64())
	_, err = ts.TxSubscriptionBuy(consumerAcc.Addr.String(), consumerAcc.Addr.String(), ts.plan.Index, 1, false)
	require.Nil(t, err)

	msg := ts.SendRelay(providerAcc.Addr.String(), consumerAcc, []string{ts.spec.Index}, ts.plan.Price.Amount.Uint64())
	_, err = ts.TxPairingRelayPayment(msg.Creator, msg.Relays...)
	require.Nil(t, err)

	// first months there are no bonus rewards, just payment ffrom the subscription
	ts.AdvanceMonths(1)
	ts.AdvanceBlocks(ts.BlocksToSave() + 1)

	res, err := ts.QueryDualstakingDelegatorRewards(providerAcc.Addr.String(), providerAcc.Addr.String(), "")
	require.Nil(t, err)
	require.Len(t, res.Rewards, 1)
	require.Equal(t, res.Rewards[0].Amount, ts.plan.Price)
	_, err = ts.TxDualstakingClaimRewards(providerAcc.Addr.String(), providerAcc.Addr.String())
	require.Nil(t, err)

	// now the provider should get all of the provider allocation
	ts.AdvanceMonths(1)
	distBalance := ts.Keepers.Rewards.TotalPoolTokens(ts.Ctx, types.ProviderRewardsDistributionPool)
	ts.AdvanceEpoch()

	res, err = ts.QueryDualstakingDelegatorRewards(providerAcc.Addr.String(), providerAcc.Addr.String(), "")
	require.Nil(t, err)
	require.Len(t, res.Rewards, 1)
	require.Equal(t, distBalance.QuoRaw(int64(ts.Keepers.Rewards.MaxRewardBoost(ts.Ctx))), res.Rewards[0].Amount.Amount)
	_, err = ts.TxDualstakingClaimRewards(providerAcc.Addr.String(), providerAcc.Addr.String())
	require.Nil(t, err)
}

// the rewards here is the diminishing part of the reward, in this test the rewards for the providers are high (third third of the graph)
func TestProvidersDiminishingRewards(t *testing.T) {
	ts := newTester(t, true)

	providerAcc, _ := ts.AddAccount(common.PROVIDER, 1, testBalance)
	err := ts.StakeProvider(providerAcc.Addr.String(), ts.spec, testBalance)
	require.Nil(t, err)

	ts.AdvanceEpoch()

	for i := 0; i < 7; i++ {
		consumerAcc, _ := ts.AddAccount(common.CONSUMER, 1, ts.plan.Price.Amount.Int64())
		_, err = ts.TxSubscriptionBuy(consumerAcc.Addr.String(), consumerAcc.Addr.String(), ts.plan.Index, 1, false)
		require.Nil(t, err)

		msg := ts.SendRelay(providerAcc.Addr.String(), consumerAcc, []string{ts.spec.Index}, ts.plan.Price.Amount.Uint64())
		_, err = ts.TxPairingRelayPayment(msg.Creator, msg.Relays...)
		require.Nil(t, err)
	}

	// first months there are no bonus rewards, just payment ffrom the subscription
	ts.AdvanceMonths(1)
	ts.AdvanceBlocks(ts.BlocksToSave() + 1)

	res, err := ts.QueryDualstakingDelegatorRewards(providerAcc.Addr.String(), providerAcc.Addr.String(), "")
	require.Nil(t, err)
	require.Len(t, res.Rewards, 1)
	require.Equal(t, res.Rewards[0].Amount.Amount, ts.plan.Price.Amount.MulRaw(7))
	_, err = ts.TxDualstakingClaimRewards(providerAcc.Addr.String(), providerAcc.Addr.String())
	require.Nil(t, err)

	// now the provider should get all of the provider allocation
	ts.AdvanceMonths(1)
	distBalance := ts.Keepers.Rewards.TotalPoolTokens(ts.Ctx, types.ProviderRewardsDistributionPool)
	ts.AdvanceEpoch()

	res, err = ts.QueryDualstakingDelegatorRewards(providerAcc.Addr.String(), providerAcc.Addr.String(), "")
	require.Nil(t, err)
	require.Len(t, res.Rewards, 1)

	require.Equal(t, sdk.NewDecWithPrec(15, 1).MulInt(distBalance).Sub(sdk.NewDecWithPrec(5, 1).MulInt(ts.plan.Price.Amount.MulRaw(7))).TruncateInt().QuoRaw(int64(ts.Keepers.Rewards.MaxRewardBoost(ts.Ctx))), res.Rewards[0].Amount.Amount)
	_, err = ts.TxDualstakingClaimRewards(providerAcc.Addr.String(), providerAcc.Addr.String())
	require.Nil(t, err)
}

// the rewards here is the zero since base rewards are very big, in this test the rewards for the providers are at the end of the graph
func TestProvidersEndRewards(t *testing.T) {
	ts := newTester(t, true)

	providerAcc, _ := ts.AddAccount(common.PROVIDER, 1, testBalance)
	err := ts.StakeProvider(providerAcc.Addr.String(), ts.spec, testBalance)
	require.Nil(t, err)

	ts.AdvanceEpoch()

	for i := 0; i < 50; i++ {
		consumerAcc, _ := ts.AddAccount(common.CONSUMER, 1, ts.plan.Price.Amount.Int64())
		_, err = ts.TxSubscriptionBuy(consumerAcc.Addr.String(), consumerAcc.Addr.String(), ts.plan.Index, 1, false)
		require.Nil(t, err)

		msg := ts.SendRelay(providerAcc.Addr.String(), consumerAcc, []string{ts.spec.Index}, ts.plan.Price.Amount.Uint64())
		_, err = ts.TxPairingRelayPayment(msg.Creator, msg.Relays...)
		require.Nil(t, err)
	}

	// first months there are no bonus rewards, just payment ffrom the subscription
	ts.AdvanceMonths(1)
	ts.AdvanceBlocks(ts.BlocksToSave() + 1)

	res, err := ts.QueryDualstakingDelegatorRewards(providerAcc.Addr.String(), providerAcc.Addr.String(), "")
	require.Nil(t, err)
	require.Len(t, res.Rewards, 1)
	require.Equal(t, res.Rewards[0].Amount.Amount, ts.plan.Price.Amount.MulRaw(50))
	_, err = ts.TxDualstakingClaimRewards(providerAcc.Addr.String(), providerAcc.Addr.String())
	require.Nil(t, err)

	// now the provider should get all of the provider allocation
	ts.AdvanceMonths(1)
	ts.AdvanceEpoch()

	res, err = ts.QueryDualstakingDelegatorRewards(providerAcc.Addr.String(), providerAcc.Addr.String(), "")
	require.Nil(t, err)
	require.Len(t, res.Rewards, 0)
	_, err = ts.TxDualstakingClaimRewards(providerAcc.Addr.String(), providerAcc.Addr.String())
	require.Nil(t, err)
}

// in this test we create 2 specs with 1 provider each, one of the specs shares is zero
// this means that no matter how much rewards the providers in this spec will get, they will get 0 bonus rewards
func Test2SpecsZeroShares(t *testing.T) {
	ts := newTester(t, true)
	spec2 := ts.spec
	spec2.Index = "mock2"
	spec2.Name = spec2.Index
	spec2.Shares = 0
	ts.AddSpec(spec2.Index, spec2)

	providerAcc, _ := ts.AddAccount(common.PROVIDER, 1, 2*testBalance)
	err := ts.StakeProvider(providerAcc.Addr.String(), ts.spec, testBalance)
	require.Nil(t, err)

	err = ts.StakeProvider(providerAcc.Addr.String(), spec2, testBalance)
	require.Nil(t, err)

	ts.AdvanceEpoch()

	consumerAcc, _ := ts.AddAccount(common.CONSUMER, 1, ts.plan.Price.Amount.Int64())
	_, err = ts.TxSubscriptionBuy(consumerAcc.Addr.String(), consumerAcc.Addr.String(), ts.plan.Index, 1, false)
	require.Nil(t, err)

	msg := ts.SendRelay(providerAcc.Addr.String(), consumerAcc, []string{ts.spec.Index}, ts.plan.Price.Amount.Uint64())
	_, err = ts.TxPairingRelayPayment(msg.Creator, msg.Relays...)
	require.Nil(t, err)

	consumerAcc2, _ := ts.AddAccount(common.CONSUMER, 1, ts.plan.Price.Amount.Int64())
	_, err = ts.TxSubscriptionBuy(consumerAcc2.Addr.String(), consumerAcc2.Addr.String(), ts.plan.Index, 1, false)
	require.Nil(t, err)

	msg = ts.SendRelay(providerAcc.Addr.String(), consumerAcc2, []string{spec2.Index}, ts.plan.Price.Amount.Uint64())
	_, err = ts.TxPairingRelayPayment(msg.Creator, msg.Relays...)
	require.Nil(t, err)

	// first months there are no bonus rewards, just payment ffrom the subscription
	ts.AdvanceMonths(1)
	ts.AdvanceBlocks(ts.BlocksToSave() + 1)

	res, err := ts.QueryDualstakingDelegatorRewards(providerAcc.Addr.String(), providerAcc.Addr.String(), "")
	require.Nil(t, err)
	require.Len(t, res.Rewards, 2)
	require.Equal(t, res.Rewards[0].Amount, ts.plan.Price)
	require.Equal(t, res.Rewards[1].Amount, ts.plan.Price)
	_, err = ts.TxDualstakingClaimRewards(providerAcc.Addr.String(), "")
	require.Nil(t, err)

	// now the provider should get all of the provider allocation
	ts.AdvanceMonths(1)
	distBalance := ts.Keepers.Rewards.TotalPoolTokens(ts.Ctx, types.ProviderRewardsDistributionPool)
	ts.AdvanceEpoch()

	res, err = ts.QueryDualstakingDelegatorRewards(providerAcc.Addr.String(), providerAcc.Addr.String(), "")
	require.Nil(t, err)
	require.Len(t, res.Rewards, 1)
	require.Equal(t, distBalance.QuoRaw(int64(ts.Keepers.Rewards.MaxRewardBoost(ts.Ctx))), res.Rewards[0].Amount.Amount)
	require.Equal(t, res.Rewards[0].ChainId, ts.spec.Index)
	_, err = ts.TxDualstakingClaimRewards(providerAcc.Addr.String(), providerAcc.Addr.String())
	require.Nil(t, err)
}

// 2 specs with one of them double the shares than the other
// the providers will have the same amount of CU used, thus the same rewards
// the bonus for the provider with double the shares should be double than the other provider
func Test2SpecsDoubleShares(t *testing.T) {
	ts := newTester(t, true)
	spec2 := ts.spec
	spec2.Index = "mock2"
	spec2.Name = spec2.Index
	spec2.Shares *= 2
	ts.AddSpec(spec2.Index, spec2)

	providerAcc, _ := ts.AddAccount(common.PROVIDER, 1, 2*testBalance)
	err := ts.StakeProvider(providerAcc.Addr.String(), ts.spec, testBalance)
	require.Nil(t, err)

	err = ts.StakeProvider(providerAcc.Addr.String(), spec2, testBalance)
	require.Nil(t, err)

	ts.AdvanceEpoch()

	consumerAcc, _ := ts.AddAccount(common.CONSUMER, 1, ts.plan.Price.Amount.Int64())
	_, err = ts.TxSubscriptionBuy(consumerAcc.Addr.String(), consumerAcc.Addr.String(), ts.plan.Index, 1, false)
	require.Nil(t, err)

	msg := ts.SendRelay(providerAcc.Addr.String(), consumerAcc, []string{ts.spec.Index}, ts.plan.Price.Amount.Uint64())
	_, err = ts.TxPairingRelayPayment(msg.Creator, msg.Relays...)
	require.Nil(t, err)

	consumerAcc2, _ := ts.AddAccount(common.CONSUMER, 1, ts.plan.Price.Amount.Int64())
	_, err = ts.TxSubscriptionBuy(consumerAcc2.Addr.String(), consumerAcc2.Addr.String(), ts.plan.Index, 1, false)
	require.Nil(t, err)

	msg = ts.SendRelay(providerAcc.Addr.String(), consumerAcc2, []string{spec2.Index}, ts.plan.Price.Amount.Uint64())
	_, err = ts.TxPairingRelayPayment(msg.Creator, msg.Relays...)
	require.Nil(t, err)

	// first months there are no bonus rewards, just payment ffrom the subscription
	ts.AdvanceMonths(1)
	ts.AdvanceBlocks(ts.BlocksToSave() + 1)

	res, err := ts.QueryDualstakingDelegatorRewards(providerAcc.Addr.String(), providerAcc.Addr.String(), "")
	require.Nil(t, err)
	require.Len(t, res.Rewards, 2)
	require.Equal(t, res.Rewards[0].Amount, ts.plan.Price)
	require.Equal(t, res.Rewards[1].Amount, ts.plan.Price)
	_, err = ts.TxDualstakingClaimRewards(providerAcc.Addr.String(), "")
	require.Nil(t, err)

	// now the provider should get all of the provider allocation
	ts.AdvanceMonths(1)
	ts.AdvanceEpoch()

	res, err = ts.QueryDualstakingDelegatorRewards(providerAcc.Addr.String(), providerAcc.Addr.String(), "")
	require.Nil(t, err)
	require.Len(t, res.Rewards, 2)
	require.Equal(t, res.Rewards[0].Amount.Amount.QuoRaw(2), res.Rewards[1].Amount.Amount)
	_, err = ts.TxDualstakingClaimRewards(providerAcc.Addr.String(), providerAcc.Addr.String())
	require.Nil(t, err)
}

// in this test we setup 3 providers, each with different cu used (-> 3 different rewards from the plan) (1,2,4)
// the providers should get bonus rewards according to their plan rewards
func TestBonusRewards3Providers(t *testing.T) {
	ts := newTester(t, true)

	providerAcc1, _ := ts.AddAccount(common.PROVIDER, 1, 2*testBalance)
	err := ts.StakeProvider(providerAcc1.Addr.String(), ts.spec, testBalance)
	require.Nil(t, err)

	providerAcc2, _ := ts.AddAccount(common.PROVIDER, 2, 2*testBalance)
	err = ts.StakeProvider(providerAcc2.Addr.String(), ts.spec, 2*testBalance)
	require.Nil(t, err)

	providerAcc3, _ := ts.AddAccount(common.PROVIDER, 3, 3*testBalance)
	err = ts.StakeProvider(providerAcc3.Addr.String(), ts.spec, 3*testBalance)
	require.Nil(t, err)

	ts.AdvanceEpoch()

	consumerAcc, _ := ts.AddAccount(common.CONSUMER, 1, ts.plan.Price.Amount.Int64())
	_, err = ts.TxSubscriptionBuy(consumerAcc.Addr.String(), consumerAcc.Addr.String(), ts.plan.Index, 1, false)
	require.Nil(t, err)

	msg := ts.SendRelay(providerAcc1.Addr.String(), consumerAcc, []string{ts.spec.Index}, ts.plan.Price.Amount.Uint64()/2)
	_, err = ts.TxPairingRelayPayment(msg.Creator, msg.Relays...)
	require.Nil(t, err)

	msg = ts.SendRelay(providerAcc2.Addr.String(), consumerAcc, []string{ts.spec.Index}, ts.plan.Price.Amount.Uint64())
	_, err = ts.TxPairingRelayPayment(msg.Creator, msg.Relays...)
	require.Nil(t, err)

	msg = ts.SendRelay(providerAcc3.Addr.String(), consumerAcc, []string{ts.spec.Index}, ts.plan.Price.Amount.Uint64()*2)
	_, err = ts.TxPairingRelayPayment(msg.Creator, msg.Relays...)
	require.Nil(t, err)

	// first months there are no bonus rewards, just payment ffrom the subscription
	ts.AdvanceMonths(1)
	ts.AdvanceBlocks(ts.BlocksToSave() + 1)

	res, err := ts.QueryDualstakingDelegatorRewards(providerAcc1.Addr.String(), "", "")
	require.Nil(t, err)
	require.Len(t, res.Rewards, 1)
	_, err = ts.TxDualstakingClaimRewards(providerAcc1.Addr.String(), "")
	require.Nil(t, err)

	res, err = ts.QueryDualstakingDelegatorRewards(providerAcc2.Addr.String(), "", "")
	require.Nil(t, err)
	require.Len(t, res.Rewards, 1)
	_, err = ts.TxDualstakingClaimRewards(providerAcc2.Addr.String(), "")
	require.Nil(t, err)

	res, err = ts.QueryDualstakingDelegatorRewards(providerAcc3.Addr.String(), "", "")
	require.Nil(t, err)
	require.Len(t, res.Rewards, 1)
	_, err = ts.TxDualstakingClaimRewards(providerAcc3.Addr.String(), "")
	require.Nil(t, err)

	// now the provider should get all of the provider allocation
	ts.AdvanceMonths(1)
	distBalance := ts.Keepers.Rewards.TotalPoolTokens(ts.Ctx, types.ProviderRewardsDistributionPool)
	ts.AdvanceEpoch()

	res1, err := ts.QueryDualstakingDelegatorRewards(providerAcc1.Addr.String(), "", "")
	require.Nil(t, err)
	require.Len(t, res.Rewards, 1)
	// we sub 3 because of truncating
	require.Equal(t, res1.Rewards[0].Amount.Amount, distBalance.QuoRaw(7*int64(ts.Keepers.Rewards.MaxRewardBoost(ts.Ctx))).SubRaw(1))
	_, err = ts.TxDualstakingClaimRewards(providerAcc1.Addr.String(), providerAcc1.Addr.String())
	require.Nil(t, err)

	res2, err := ts.QueryDualstakingDelegatorRewards(providerAcc2.Addr.String(), "", "")
	require.Nil(t, err)
	require.Len(t, res.Rewards, 1)
	// we sub 1 because of truncating
	require.Equal(t, res2.Rewards[0].Amount.Amount, distBalance.QuoRaw(7*int64(ts.Keepers.Rewards.MaxRewardBoost(ts.Ctx))).MulRaw(2))
	_, err = ts.TxDualstakingClaimRewards(providerAcc2.Addr.String(), providerAcc2.Addr.String())
	require.Nil(t, err)

	res3, err := ts.QueryDualstakingDelegatorRewards(providerAcc3.Addr.String(), "", "")
	require.Nil(t, err)
	require.Len(t, res.Rewards, 1)
	// we add 6 because of truncating
	require.Equal(t, res3.Rewards[0].Amount.Amount, distBalance.QuoRaw(7*int64(ts.Keepers.Rewards.MaxRewardBoost(ts.Ctx))).MulRaw(4).AddRaw(1))
	_, err = ts.TxDualstakingClaimRewards(providerAcc3.Addr.String(), providerAcc3.Addr.String())
	require.Nil(t, err)
}

<<<<<<< HEAD
func TestBonusRewardsEquall5Providers(t *testing.T) {
	ts := newTester(t)

	count := 5
	providerAccs := []sigs.Account{}
	consAccs := []sigs.Account{}

	for i := 0; i < count; i++ {
		providerAcc, _ := ts.AddAccount(common.PROVIDER, 1, testBalance)
		err := ts.StakeProvider(providerAcc.Addr.String(), ts.spec, testBalance)
		providerAccs = append(providerAccs, providerAcc)
		require.Nil(t, err)

		consumerAcc, _ := ts.AddAccount(common.CONSUMER, 1, ts.plan.Price.Amount.Int64())
		_, err = ts.TxSubscriptionBuy(consumerAcc.Addr.String(), consumerAcc.Addr.String(), ts.plan.Index, 1, false)
		consAccs = append(consAccs, consumerAcc)
		require.Nil(t, err)
	}

	for i := 1; i < 10; i++ {
		ts.AdvanceEpoch()

		for _, providerAcc := range providerAccs {
			for _, consAcc := range consAccs {
				msg := ts.SendRelay(providerAcc.Addr.String(), consAcc, []string{ts.spec.Index}, ts.plan.Price.Amount.Uint64()/uint64(count)/1000)
				_, err := ts.TxPairingRelayPayment(msg.Creator, msg.Relays...)
				require.Nil(t, err)
			}
		}
	}

	// first months there are no bonus rewards, just payment ffrom the subscription
	ts.AdvanceMonths(1)
	ts.AdvanceBlocks(ts.BlocksToSave() + 1)

	for _, providerAcc := range providerAccs {
		res, err := ts.QueryDualstakingDelegatorRewards(providerAcc.Addr.String(), "", "")
		require.Nil(t, err)
		require.Len(t, res.Rewards, 1)
		_, err = ts.TxDualstakingClaimRewards(providerAcc.Addr.String(), "")
		require.Nil(t, err)
	}

	// now the provider should get all of the provider allocation
	ts.AdvanceMonths(1)
	distBalance := ts.Keepers.Rewards.TotalPoolTokens(ts.Ctx, types.ProviderRewardsDistributionPool)
	ts.AdvanceEpoch()

	for _, providerAcc := range providerAccs {
		res, err := ts.QueryDualstakingDelegatorRewards(providerAcc.Addr.String(), "", "")
		require.Nil(t, err)
		require.Len(t, res.Rewards, 1)
		require.Equal(t, distBalance.QuoRaw(int64(count)), res.Rewards[0].Amount.Amount)
		_, err = ts.TxDualstakingClaimRewards(providerAcc.Addr.String(), "")
		require.Nil(t, err)
	}
}

// in this test we have 5 providers and 5 consumers
// all the providers serve the same amount of cu in total
// cons1 relays only to prov1 -> expected adjustment 1/5 (1 out of maxrewardboost)
// cons2-5 relays to all prov2-5 -> expected adjustment 4/5 (1 out of maxrewardboost)
func TestBonusRewards5Providers(t *testing.T) {
	ts := newTester(t)

	count := 5
	providerAccs := []sigs.Account{}
	consAccs := []sigs.Account{}

	for i := 0; i < count; i++ {
		providerAcc, _ := ts.AddAccount(common.PROVIDER, 1, testBalance)
		err := ts.StakeProvider(providerAcc.Addr.String(), ts.spec, testBalance)
		providerAccs = append(providerAccs, providerAcc)
		require.Nil(t, err)

		consumerAcc, _ := ts.AddAccount(common.CONSUMER, 1, ts.plan.Price.Amount.Int64())
		_, err = ts.TxSubscriptionBuy(consumerAcc.Addr.String(), consumerAcc.Addr.String(), ts.plan.Index, 1, false)
		consAccs = append(consAccs, consumerAcc)
		require.Nil(t, err)
	}

	for i := 1; i < 10; i++ {
		ts.AdvanceEpoch()

		msg := ts.SendRelay(providerAccs[0].Addr.String(), consAccs[0], []string{ts.spec.Index}, ts.plan.Price.Amount.Uint64()/100)
		_, err := ts.TxPairingRelayPayment(msg.Creator, msg.Relays...)
		require.Nil(t, err)

		for _, providerAcc := range providerAccs[1:] {
			for _, consAcc := range consAccs[1:] {
				msg := ts.SendRelay(providerAcc.Addr.String(), consAcc, []string{ts.spec.Index}, ts.plan.Price.Amount.Uint64()/uint64(count)/100)
				_, err := ts.TxPairingRelayPayment(msg.Creator, msg.Relays...)
				require.Nil(t, err)
			}
		}
	}
=======
func TestBonusReward49months(t *testing.T) {
	ts := newTester(t, true)
	providerAcc, _ := ts.AddAccount(common.PROVIDER, 1, testBalance)
	err := ts.StakeProvider(providerAcc.Addr.String(), ts.spec, testBalance)
	require.Nil(t, err)

	ts.AdvanceEpoch()

	consumerAcc, _ := ts.AddAccount(common.CONSUMER, 1, ts.plan.Price.Amount.Int64()*100)
	_, err = ts.TxSubscriptionBuy(consumerAcc.Addr.String(), consumerAcc.Addr.String(), ts.plan.Index, 1, true)
	require.Nil(t, err)

	for i := 0; i < 50; i++ {
		ts.AdvanceMonths(1)
		ts.AdvanceBlocks(ts.BlocksToSave() + 1)
	}

	baserewards := uint64(100)
	// the rewards by the subscription will be limited by LIMIT_TOKEN_PER_CU
	msg := ts.SendRelay(providerAcc.Addr.String(), consumerAcc, []string{ts.spec.Index}, baserewards)
	_, err = ts.TxPairingRelayPayment(msg.Creator, msg.Relays...)
	require.Nil(t, err)
>>>>>>> 8bdc0d05

	// first months there are no bonus rewards, just payment ffrom the subscription
	ts.AdvanceMonths(1)
	ts.AdvanceBlocks(ts.BlocksToSave() + 1)

<<<<<<< HEAD
	for _, providerAcc := range providerAccs {
		res, err := ts.QueryDualstakingDelegatorRewards(providerAcc.Addr.String(), "", "")
		require.Nil(t, err)
		require.Len(t, res.Rewards, 1)
		_, err = ts.TxDualstakingClaimRewards(providerAcc.Addr.String(), "")
		require.Nil(t, err)
	}

	// now the provider should get all of the provider allocation
	ts.AdvanceMonths(1)
	distBalance := ts.Keepers.Rewards.TotalPoolTokens(ts.Ctx, types.ProviderRewardsDistributionPool)
	ts.AdvanceEpoch()

	// distribution pool divided between all providers (5) equally (they served the same amount of CU in total)
	fullProvReward := distBalance.QuoRaw(5)
	for i, providerAcc := range providerAccs {
		var expected math.Int
		if i == 0 {
			// gets only 1/5 of the full reward (sub 1 for trancating)
			expected = fullProvReward.MulRaw(1).QuoRaw(5).SubRaw(1)
		} else {
			// gets only 4/5 of the full reward (sub 2 for trancating)
			expected = fullProvReward.MulRaw(4).QuoRaw(5).SubRaw(2)
		}
		res, err := ts.QueryDualstakingDelegatorRewards(providerAcc.Addr.String(), "", "")
		require.Nil(t, err)
		require.Len(t, res.Rewards, 1)
		require.Equal(t, expected, res.Rewards[0].Amount.Amount)
		_, err = ts.TxDualstakingClaimRewards(providerAcc.Addr.String(), "")
		require.Nil(t, err)
	}
=======
	res, err := ts.QueryDualstakingDelegatorRewards(providerAcc.Addr.String(), providerAcc.Addr.String(), "")
	require.Nil(t, err)
	require.Len(t, res.Rewards, 1)
	_, err = ts.TxDualstakingClaimRewards(providerAcc.Addr.String(), providerAcc.Addr.String())
	require.Nil(t, err)

	// now the provider should get all of the provider allocation (but there arent any)
	ts.AdvanceMonths(1)
	ts.AdvanceEpoch()

	// there should be no bonus rewards
	res, err = ts.QueryDualstakingDelegatorRewards(providerAcc.Addr.String(), providerAcc.Addr.String(), "")
	require.Nil(t, err)
	require.Len(t, res.Rewards, 0)
>>>>>>> 8bdc0d05
}<|MERGE_RESOLUTION|>--- conflicted
+++ resolved
@@ -423,9 +423,51 @@
 	require.Nil(t, err)
 }
 
-<<<<<<< HEAD
+func TestBonusReward49months(t *testing.T) {
+	ts := newTester(t, true)
+	providerAcc, _ := ts.AddAccount(common.PROVIDER, 1, testBalance)
+	err := ts.StakeProvider(providerAcc.Addr.String(), ts.spec, testBalance)
+	require.Nil(t, err)
+
+	ts.AdvanceEpoch()
+
+	consumerAcc, _ := ts.AddAccount(common.CONSUMER, 1, ts.plan.Price.Amount.Int64()*100)
+	_, err = ts.TxSubscriptionBuy(consumerAcc.Addr.String(), consumerAcc.Addr.String(), ts.plan.Index, 1, true)
+	require.Nil(t, err)
+
+	for i := 0; i < 50; i++ {
+		ts.AdvanceMonths(1)
+		ts.AdvanceBlocks(ts.BlocksToSave() + 1)
+	}
+
+	baserewards := uint64(100)
+	// the rewards by the subscription will be limited by LIMIT_TOKEN_PER_CU
+	msg := ts.SendRelay(providerAcc.Addr.String(), consumerAcc, []string{ts.spec.Index}, baserewards)
+	_, err = ts.TxPairingRelayPayment(msg.Creator, msg.Relays...)
+	require.Nil(t, err)
+
+	// first months there are no bonus rewards, just payment ffrom the subscription
+	ts.AdvanceMonths(1)
+	ts.AdvanceBlocks(ts.BlocksToSave() + 1)
+
+	res, err := ts.QueryDualstakingDelegatorRewards(providerAcc.Addr.String(), providerAcc.Addr.String(), "")
+	require.Nil(t, err)
+	require.Len(t, res.Rewards, 1)
+	_, err = ts.TxDualstakingClaimRewards(providerAcc.Addr.String(), providerAcc.Addr.String())
+	require.Nil(t, err)
+
+	// now the provider should get all of the provider allocation (but there arent any)
+	ts.AdvanceMonths(1)
+	ts.AdvanceEpoch()
+
+	// there should be no bonus rewards
+	res, err = ts.QueryDualstakingDelegatorRewards(providerAcc.Addr.String(), providerAcc.Addr.String(), "")
+	require.Nil(t, err)
+	require.Len(t, res.Rewards, 0)
+}
+
 func TestBonusRewardsEquall5Providers(t *testing.T) {
-	ts := newTester(t)
+	ts := newTester(t, true)
 
 	count := 5
 	providerAccs := []sigs.Account{}
@@ -487,7 +529,7 @@
 // cons1 relays only to prov1 -> expected adjustment 1/5 (1 out of maxrewardboost)
 // cons2-5 relays to all prov2-5 -> expected adjustment 4/5 (1 out of maxrewardboost)
 func TestBonusRewards5Providers(t *testing.T) {
-	ts := newTester(t)
+	ts := newTester(t, true)
 
 	count := 5
 	providerAccs := []sigs.Account{}
@@ -520,36 +562,11 @@
 			}
 		}
 	}
-=======
-func TestBonusReward49months(t *testing.T) {
-	ts := newTester(t, true)
-	providerAcc, _ := ts.AddAccount(common.PROVIDER, 1, testBalance)
-	err := ts.StakeProvider(providerAcc.Addr.String(), ts.spec, testBalance)
-	require.Nil(t, err)
-
-	ts.AdvanceEpoch()
-
-	consumerAcc, _ := ts.AddAccount(common.CONSUMER, 1, ts.plan.Price.Amount.Int64()*100)
-	_, err = ts.TxSubscriptionBuy(consumerAcc.Addr.String(), consumerAcc.Addr.String(), ts.plan.Index, 1, true)
-	require.Nil(t, err)
-
-	for i := 0; i < 50; i++ {
-		ts.AdvanceMonths(1)
-		ts.AdvanceBlocks(ts.BlocksToSave() + 1)
-	}
-
-	baserewards := uint64(100)
-	// the rewards by the subscription will be limited by LIMIT_TOKEN_PER_CU
-	msg := ts.SendRelay(providerAcc.Addr.String(), consumerAcc, []string{ts.spec.Index}, baserewards)
-	_, err = ts.TxPairingRelayPayment(msg.Creator, msg.Relays...)
-	require.Nil(t, err)
->>>>>>> 8bdc0d05
-
-	// first months there are no bonus rewards, just payment ffrom the subscription
-	ts.AdvanceMonths(1)
-	ts.AdvanceBlocks(ts.BlocksToSave() + 1)
-
-<<<<<<< HEAD
+
+	// first months there are no bonus rewards, just payment ffrom the subscription
+	ts.AdvanceMonths(1)
+	ts.AdvanceBlocks(ts.BlocksToSave() + 1)
+
 	for _, providerAcc := range providerAccs {
 		res, err := ts.QueryDualstakingDelegatorRewards(providerAcc.Addr.String(), "", "")
 		require.Nil(t, err)
@@ -581,20 +598,4 @@
 		_, err = ts.TxDualstakingClaimRewards(providerAcc.Addr.String(), "")
 		require.Nil(t, err)
 	}
-=======
-	res, err := ts.QueryDualstakingDelegatorRewards(providerAcc.Addr.String(), providerAcc.Addr.String(), "")
-	require.Nil(t, err)
-	require.Len(t, res.Rewards, 1)
-	_, err = ts.TxDualstakingClaimRewards(providerAcc.Addr.String(), providerAcc.Addr.String())
-	require.Nil(t, err)
-
-	// now the provider should get all of the provider allocation (but there arent any)
-	ts.AdvanceMonths(1)
-	ts.AdvanceEpoch()
-
-	// there should be no bonus rewards
-	res, err = ts.QueryDualstakingDelegatorRewards(providerAcc.Addr.String(), providerAcc.Addr.String(), "")
-	require.Nil(t, err)
-	require.Len(t, res.Rewards, 0)
->>>>>>> 8bdc0d05
 }