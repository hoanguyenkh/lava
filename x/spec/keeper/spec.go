--- conflicted
+++ resolved
@@ -265,14 +265,7 @@
 			)
 		}
 		expectedInterfaces = k.getExpectedInterfacesForSpecInner(&spec, expectedInterfaces, mandatory)
-<<<<<<< HEAD
-	} else {
-		return nil, utils.LavaFormatWarning("spec not found or not enabled in GetExpectedInterfacesForSpec", nil,
-			utils.Attribute{Key: "chainID", Value: chainID},
-		)
-=======
 		return expectedInterfaces, nil
->>>>>>> 17324bb1
 	}
 	return nil, utils.LavaFormatWarning("spec not found or not enabled in GetExpectedInterfacesForSpec", nil,
 		utils.Attribute{Key: "chainID", Value: chainID})
