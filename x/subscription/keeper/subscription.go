--- conflicted
+++ resolved
@@ -154,30 +154,6 @@
 		return utils.LavaFormatWarning("create subscription failed", err)
 	}
 
-	// subscription looks good; let's charge the creator
-	price := plan.GetPrice()
-	price.Amount = price.Amount.MulRaw(int64(duration))
-	k.applyPlanDiscountIfEligible(duration, &plan, &price)
-
-<<<<<<< HEAD
-	err = k.chargeFromCreatorAccountToModule(ctx, creatorAcct, price)
-=======
-	if duration >= utils.MONTHS_IN_YEAR {
-		// adjust cost if discount given
-		discount := plan.GetAnnualDiscountPercentage()
-		if discount > 0 {
-			factor := int64(100 - discount)
-			price.Amount = price.Amount.MulRaw(factor).QuoRaw(100)
-		}
-	}
-
-	if k.bankKeeper.GetBalance(ctx, creatorAcct, k.stakingKeeper.BondDenom(ctx)).IsLT(price) {
-		return utils.LavaFormatWarning("create subscription failed", legacyerrors.ErrInsufficientFunds,
-			utils.Attribute{Key: "creator", Value: creator},
-			utils.Attribute{Key: "price", Value: price},
-		)
-	}
-
 	if !found || autoRenewalFlag {
 		expiry := uint64(utils.NextMonth(ctx.BlockTime()).UTC().Unix())
 		sub.MonthExpiryTime = expiry
@@ -191,8 +167,12 @@
 		k.subsFS.ModifyEntry(ctx, consumer, sub.Block, &sub)
 	}
 
-	err = k.bankKeeper.SendCoinsFromAccountToModule(ctx, creatorAcct, types.ModuleName, []sdk.Coin{price})
->>>>>>> 7bc670be
+	// subscription looks good; let's charge the creator
+	price := plan.GetPrice()
+	price.Amount = price.Amount.MulRaw(int64(duration))
+	k.applyPlanDiscountIfEligible(duration, &plan, &price)
+
+	err = k.chargeFromCreatorAccountToModule(ctx, creatorAcct, price)
 	if err != nil {
 		return err
 	}
